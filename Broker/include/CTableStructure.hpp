////////////////////////////////////////////////////////////////////////////////
/// @file CTableStructure.hpp
///
/// @author Thomas Roth <tprfh7@mst.edu>
///
/// @compiler C++
///
/// @project FREEDM DGI
///
/// @description
/// Defines a table structure class initialized from an XML input file.
///
/// @functions
/// CTableStructure::CTableStructure( const string &, const string & )
/// CTableStructure::GetSize() const
/// CTableStructure::FindIndex( const CDeviceKey & ) const
/// CTableStructure::FindDevice( size_t ) const
/// CTableStructure::HasAccess( const CDeviceKey &, size_t ) const
///
/// These source code files were created at as part of the
/// FREEDM DGI Subthrust, and are
/// intended for use in teaching or research.  They may be
/// freely copied, modified and redistributed as long
/// as modified versions are clearly marked as such and
/// this notice is not removed.

/// Neither the authors nor the FREEDM Project nor the
/// National Science Foundation
/// make any warranty, express or implied, nor assumes
/// any legal responsibility for the accuracy,
/// completeness or usefulness of these codes or any
/// information distributed with these codes.

/// Suggested modifications or questions about these codes
/// can be directed to Dr. Bruce McMillin, Department of
/// Computer Science, Missouri University of Science and
/// Technology, Rolla MO  65409 (ff@mst.edu).
/////////////////////////////////////////////////////////

#ifndef C_TABLE_STRUCTURE_HPP
#define C_TABLE_STRUCTURE_HPP

#include <map>
#include <set>
#include <string>
#include <sstream>
#include <stdexcept>

#include <boost/foreach.hpp>
#include <boost/bimap.hpp>
#include <boost/optional/optional.hpp>
#include <boost/property_tree/ptree.hpp>
#include <boost/property_tree/xml_parser.hpp>

<<<<<<< HEAD
#include "CDeviceKeyCoupled.hpp"
=======
#include "logger.hpp"
#include "device/CDeviceKeyCoupled.hpp"
>>>>>>> 394513a3

namespace freedm
{
namespace broker
{

class CTableStructure
{
////////////////////////////////////////////////////////////////////////////////
/// CTableStructure
///
/// @description
/// The table structure class maintains an internal state that can be
/// accessed or modified by a device-key pair, which are bundled into one
/// object called CDeviceKeyCoupled. Its internal structure is defined
/// by the XML file used to create the class instance.
///
/// @limitations
/// none
///
////////////////////////////////////////////////////////////////////////////////
    public:
<<<<<<< HEAD
        /// constructor
        CTableStructure( const std::string & p_xml, const std::string & p_tag );
        
        /// find the total number of entries in the table
        size_t GetSize() const { return m_TableSize; }
        
        /// find entry index based on the deviceID/key pair
=======
        ////////////////////////////////////////////////////////////////////////////
        /// CTableStructure( const string &, const string & )
        ///
        /// @description
        /// Creates an instance of CTableStructure with an internal structure
        /// specified by passed XML tag in the passed filename.
        ///
        /// @Shared_Memory
        /// none
        ///
        /// @Error_Handling
        /// An exception is thrown if the XML Input file has an invalid format.
        /// If an exception is thrown, the object is safely deconstructed.
        ///
        /// @pre
        /// p_xml adheres to the limitations format requirements
        ///
        /// @post
        /// none
        ///
        /// @param
        /// p_xml is the filename of the XML Input file
        /// p_tag is the XML tag of the table specification, eithre <command> or <state>.
        ///
        /// @limitations
        /// Required XML Format:\verbatim
        /// <root>
        /// ...
        /// <p_tag>
        /// <entry index="1">
        /// <device>Unique Device Identifier</device>
        /// <key>Device Variable(such as power)</key>
        /// </entry>
        /// ...
        /// <entry index="n">
        /// ...
        /// </entry>
        /// </p_tag>
        /// </root>\endverbatim
        ///
        ////////////////////////////////////////////////////////////////////////////
        CTableStructure( const std::string & p_xml, const std::string & p_tag );

        ////////////////////////////////////////////////////////////////////////////
        /// GetSize() const
        ///
        /// @description
        /// Returns the number of unique device-keys stored in the table.
        ///
        /// @Shared_Memory
        /// none
        ///
        /// @Error_Handling
        /// none
        ///
        /// @pre
        /// none
        ///
        /// @post
        /// none
        ///
        /// @return
        /// m_TableSize
        ///
        /// @limitations
        /// none
        ///
        ////////////////////////////////////////////////////////////////////////////
        size_t GetSize() const { return m_TableSize; }

        ////////////////////////////////////////////////////////////////////////////
        /// FindIndex( const CDeviceKeyCoupled & ) const
        ///
        /// @description
        /// Converts a device-key object to a numeric index.
        ///
        /// @Shared_Memory
        /// none
        ///
        /// @Error_Handling
        /// Throws an exception if p_dkey is not stored in the table.
        ///
        /// @pre
        /// p_dkey was listed in the XML Input file for this instance
        ///
        /// @post
        /// none
        ///
        /// @param
        /// p_dkey is the device-key combo object to convert into an index
        ///
        /// @return
        /// index corresponding to p_dkey
        ///
        /// @limitations
        /// none
        ///
        ////////////////////////////////////////////////////////////////////////////
>>>>>>> 394513a3
        size_t FindIndex( const CDeviceKeyCoupled & p_dkey ) const;

    private:
        struct SDevice {};
        struct SIndex {};
<<<<<<< HEAD
        /// table layout
        typedef boost::bimap< boost::bimaps::tagged<CDeviceKeyCoupled,SDevice>,
        boost::bimaps::tagged<size_t,SIndex> > TBimap;
        
=======

        typedef boost::bimap< boost::bimaps::tagged<CDeviceKeyCoupled,SDevice>, boost::bimaps::tagged<size_t,SIndex> > TBimap;

>>>>>>> 394513a3
        /// number of table entries
        size_t m_TableSize;

        /// bidirectional map from CDeviceKeyCopled object to numeric index
        TBimap m_TableHeaders;
};
}//namespace broker
} // namespace freedm

#endif // C_TABLE_STRUCTURE_HPP<|MERGE_RESOLUTION|>--- conflicted
+++ resolved
@@ -52,12 +52,7 @@
 #include <boost/property_tree/ptree.hpp>
 #include <boost/property_tree/xml_parser.hpp>
 
-<<<<<<< HEAD
-#include "CDeviceKeyCoupled.hpp"
-=======
-#include "logger.hpp"
 #include "device/CDeviceKeyCoupled.hpp"
->>>>>>> 394513a3
 
 namespace freedm
 {
@@ -80,7 +75,6 @@
 ///
 ////////////////////////////////////////////////////////////////////////////////
     public:
-<<<<<<< HEAD
         /// constructor
         CTableStructure( const std::string & p_xml, const std::string & p_tag );
         
@@ -88,121 +82,15 @@
         size_t GetSize() const { return m_TableSize; }
         
         /// find entry index based on the deviceID/key pair
-=======
-        ////////////////////////////////////////////////////////////////////////////
-        /// CTableStructure( const string &, const string & )
-        ///
-        /// @description
-        /// Creates an instance of CTableStructure with an internal structure
-        /// specified by passed XML tag in the passed filename.
-        ///
-        /// @Shared_Memory
-        /// none
-        ///
-        /// @Error_Handling
-        /// An exception is thrown if the XML Input file has an invalid format.
-        /// If an exception is thrown, the object is safely deconstructed.
-        ///
-        /// @pre
-        /// p_xml adheres to the limitations format requirements
-        ///
-        /// @post
-        /// none
-        ///
-        /// @param
-        /// p_xml is the filename of the XML Input file
-        /// p_tag is the XML tag of the table specification, eithre <command> or <state>.
-        ///
-        /// @limitations
-        /// Required XML Format:\verbatim
-        /// <root>
-        /// ...
-        /// <p_tag>
-        /// <entry index="1">
-        /// <device>Unique Device Identifier</device>
-        /// <key>Device Variable(such as power)</key>
-        /// </entry>
-        /// ...
-        /// <entry index="n">
-        /// ...
-        /// </entry>
-        /// </p_tag>
-        /// </root>\endverbatim
-        ///
-        ////////////////////////////////////////////////////////////////////////////
-        CTableStructure( const std::string & p_xml, const std::string & p_tag );
-
-        ////////////////////////////////////////////////////////////////////////////
-        /// GetSize() const
-        ///
-        /// @description
-        /// Returns the number of unique device-keys stored in the table.
-        ///
-        /// @Shared_Memory
-        /// none
-        ///
-        /// @Error_Handling
-        /// none
-        ///
-        /// @pre
-        /// none
-        ///
-        /// @post
-        /// none
-        ///
-        /// @return
-        /// m_TableSize
-        ///
-        /// @limitations
-        /// none
-        ///
-        ////////////////////////////////////////////////////////////////////////////
-        size_t GetSize() const { return m_TableSize; }
-
-        ////////////////////////////////////////////////////////////////////////////
-        /// FindIndex( const CDeviceKeyCoupled & ) const
-        ///
-        /// @description
-        /// Converts a device-key object to a numeric index.
-        ///
-        /// @Shared_Memory
-        /// none
-        ///
-        /// @Error_Handling
-        /// Throws an exception if p_dkey is not stored in the table.
-        ///
-        /// @pre
-        /// p_dkey was listed in the XML Input file for this instance
-        ///
-        /// @post
-        /// none
-        ///
-        /// @param
-        /// p_dkey is the device-key combo object to convert into an index
-        ///
-        /// @return
-        /// index corresponding to p_dkey
-        ///
-        /// @limitations
-        /// none
-        ///
-        ////////////////////////////////////////////////////////////////////////////
->>>>>>> 394513a3
         size_t FindIndex( const CDeviceKeyCoupled & p_dkey ) const;
 
     private:
         struct SDevice {};
         struct SIndex {};
-<<<<<<< HEAD
         /// table layout
         typedef boost::bimap< boost::bimaps::tagged<CDeviceKeyCoupled,SDevice>,
         boost::bimaps::tagged<size_t,SIndex> > TBimap;
         
-=======
-
-        typedef boost::bimap< boost::bimaps::tagged<CDeviceKeyCoupled,SDevice>, boost::bimaps::tagged<size_t,SIndex> > TBimap;
-
->>>>>>> 394513a3
         /// number of table entries
         size_t m_TableSize;
 
