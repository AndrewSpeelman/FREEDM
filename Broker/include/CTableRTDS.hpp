////////////////////////////////////////////////////////////////////////////////
/// @file CTableRTDS.hpp
///
/// @author Thomas Roth <tprfh7@mst.edu>
///
/// @compiler C++
///
/// @project FREEDM DGI
///
/// @description
/// Defines a table of device variables defined by an XML input file.
///
/// @functions
/// CTableRTDS::CTableRTDS( const string &, const string & )
/// CTableRTDS::SetValue( const CDeviceKey &, size_t, double )
/// CTableRTDS::GetValue( const CDeviceKey &, size_t )
///
/// These source code files were created at as part of the
/// FREEDM DGI Subthrust, and are
/// intended for use in teaching or research.  They may be
/// freely copied, modified and redistributed as long
/// as modified versions are clearly marked as such and
/// this notice is not removed.

/// Neither the authors nor the FREEDM Project nor the
/// National Science Foundation
/// make any warranty, express or implied, nor assumes
/// any legal responsibility for the accuracy,
/// completeness or usefulness of these codes or any
/// information distributed with these codes.

/// Suggested modifications or questions about these codes
/// can be directed to Dr. Bruce McMillin, Department of
/// Computer Science, Missouri University of Science and
/// Technology, Rolla MO  65409 (ff@mst.edu).
/////////////////////////////////////////////////////////
#ifndef C_TABLE_RTDS_HPP
#define C_TABLE_RTDS_HPP

#include <string>
#include <sstream>
#include <iostream>
#include <stdexcept>

#include <boost/thread/shared_mutex.hpp>

<<<<<<< HEAD
#include "CDeviceKeyCoupled.hpp"
=======
#include "logger.hpp"
#include "device/CDeviceKeyCoupled.hpp"
>>>>>>> 394513a3
#include "CTableStructure.hpp"

namespace freedm
{
namespace broker
{

class CClientRTDS;

/// Provides storage for data obtained from RTDS or commands to send to RTDS
class CTableRTDS
{
        ////////////////////////////////////////////////////////////////////////////////
        ///
        /// @description
        /// The table class stores a set of data indexed by device-key combo object. Its
        /// internal structure is defined by an XML file passed to the constructor.
        ///
        /// @limitations
        /// none
        ///
        ////////////////////////////////////////////////////////////////////////////////
    public:
        /// constructor
        CTableRTDS( const std::string & p_xml, const std::string & p_tag );
<<<<<<< HEAD
        
        /// set value in command table
        void SetValue( const CDeviceKeyCoupled & p_dkey, double p_value );
        
        /// get value from state table
        double GetValue( const CDeviceKeyCoupled & p_dkey);
        
=======

        ////////////////////////////////////////////////////////////////////////////
        /// SetValue( const CDeviceKeyCoupled &, size_t, double )
        ///
        /// @description
        /// Modifies the table entry that corresponds to the given device-key object.
        ///
        /// @Shared_Memory
        /// m_data can be modified outside of the class
        ///
        /// @Error_Handling
        /// Throws an exception if the passed SST index does not have access to
        /// the given device key. This could be due to insufficient privilege
        /// or an invalid device key.
        ///
        /// @pre
        /// p_dkey exists as a table entry in m_structure
        /// p_index has access to p_dkey in m_structure
        ///
        /// @post
        /// m_mutex is obtained with unique access
        /// one element of m_data is modified
        ///
        /// @param
        /// p_dkey is used to determine the table entry to modify
        /// p_value is the new value for the table entry
        ///
        /// @limitations
        /// This function assumes CTableStructure checks against indexes larger
        /// than the stored data size. If a segmentation fault occurs, this
        /// assumption has been violated.
        ///
        ////////////////////////////////////////////////////////////////////////////
        void SetValue( const CDeviceKeyCoupled & p_dkey, double p_value );

        ////////////////////////////////////////////////////////////////////////////
        /// GetValue( const CDeviceKeyCoupled &, size_t )
        ///
        /// @description
        /// Returns the table entry that corresponds to the given device and key combo.
        ///
        /// @Shared_Memory
        /// m_data can be modified outside of the class
        ///
        /// @Error_Handling
        /// Throws an exception if the passed SST index does not have access to
        /// the given device key. This could be due to insufficient privilege
        /// or an invalid device key.
        ///
        /// @pre
        /// p_dkey exists as a table entry in m_structure
        /// p_index has access to p_dkey in m_structure
        ///
        /// @post
        /// m_mutex is obtained with shared access
        ///
        /// @param
        /// p_dkey is the index for the value in the table
        ///
        /// @return
        /// m_data element that corresponds to p_dkey
        ///
        /// @limitations
        /// This function assumes CTableStructure checks against indexes larger
        /// than the stored data size. If a segmentation fault occurs, this
        /// assumption has been violated.
        ///
        ////////////////////////////////////////////////////////////////////////////
        double GetValue( const CDeviceKeyCoupled & p_dkey);

        ////////////////////////////////////////////////////////////////////////////
        /// ~CTableRTDS
        ///
        /// @description
        /// Safely destroys an instance of CTableRTDS.
        ///
        /// @Shared_Memory
        /// none
        ///
        /// @Error_Handling
        /// none
        ///
        /// @pre
        /// none
        ///
        /// @post
        /// m_data is deallocated
        ///
        /// @limitations
        /// none
        ///
        ////////////////////////////////////////////////////////////////////////////
>>>>>>> 394513a3
        ~CTableRTDS();

        friend class CClientRTDS;
    private:
        /// manages the XML specification
        CTableStructure m_structure;

        /// read-write mutex for m_data
        boost::shared_mutex m_mutex;

        /// actual values. Notice this is in float type
        float * m_data;

        /// number of m_data elements
        size_t m_length;
};

}//namespace broker
} // namespace freedm

#endif // C_TABLE_RTDS_HPP<|MERGE_RESOLUTION|>--- conflicted
+++ resolved
@@ -44,12 +44,7 @@
 
 #include <boost/thread/shared_mutex.hpp>
 
-<<<<<<< HEAD
-#include "CDeviceKeyCoupled.hpp"
-=======
-#include "logger.hpp"
 #include "device/CDeviceKeyCoupled.hpp"
->>>>>>> 394513a3
 #include "CTableStructure.hpp"
 
 namespace freedm
@@ -75,7 +70,6 @@
     public:
         /// constructor
         CTableRTDS( const std::string & p_xml, const std::string & p_tag );
-<<<<<<< HEAD
         
         /// set value in command table
         void SetValue( const CDeviceKeyCoupled & p_dkey, double p_value );
@@ -83,100 +77,6 @@
         /// get value from state table
         double GetValue( const CDeviceKeyCoupled & p_dkey);
         
-=======
-
-        ////////////////////////////////////////////////////////////////////////////
-        /// SetValue( const CDeviceKeyCoupled &, size_t, double )
-        ///
-        /// @description
-        /// Modifies the table entry that corresponds to the given device-key object.
-        ///
-        /// @Shared_Memory
-        /// m_data can be modified outside of the class
-        ///
-        /// @Error_Handling
-        /// Throws an exception if the passed SST index does not have access to
-        /// the given device key. This could be due to insufficient privilege
-        /// or an invalid device key.
-        ///
-        /// @pre
-        /// p_dkey exists as a table entry in m_structure
-        /// p_index has access to p_dkey in m_structure
-        ///
-        /// @post
-        /// m_mutex is obtained with unique access
-        /// one element of m_data is modified
-        ///
-        /// @param
-        /// p_dkey is used to determine the table entry to modify
-        /// p_value is the new value for the table entry
-        ///
-        /// @limitations
-        /// This function assumes CTableStructure checks against indexes larger
-        /// than the stored data size. If a segmentation fault occurs, this
-        /// assumption has been violated.
-        ///
-        ////////////////////////////////////////////////////////////////////////////
-        void SetValue( const CDeviceKeyCoupled & p_dkey, double p_value );
-
-        ////////////////////////////////////////////////////////////////////////////
-        /// GetValue( const CDeviceKeyCoupled &, size_t )
-        ///
-        /// @description
-        /// Returns the table entry that corresponds to the given device and key combo.
-        ///
-        /// @Shared_Memory
-        /// m_data can be modified outside of the class
-        ///
-        /// @Error_Handling
-        /// Throws an exception if the passed SST index does not have access to
-        /// the given device key. This could be due to insufficient privilege
-        /// or an invalid device key.
-        ///
-        /// @pre
-        /// p_dkey exists as a table entry in m_structure
-        /// p_index has access to p_dkey in m_structure
-        ///
-        /// @post
-        /// m_mutex is obtained with shared access
-        ///
-        /// @param
-        /// p_dkey is the index for the value in the table
-        ///
-        /// @return
-        /// m_data element that corresponds to p_dkey
-        ///
-        /// @limitations
-        /// This function assumes CTableStructure checks against indexes larger
-        /// than the stored data size. If a segmentation fault occurs, this
-        /// assumption has been violated.
-        ///
-        ////////////////////////////////////////////////////////////////////////////
-        double GetValue( const CDeviceKeyCoupled & p_dkey);
-
-        ////////////////////////////////////////////////////////////////////////////
-        /// ~CTableRTDS
-        ///
-        /// @description
-        /// Safely destroys an instance of CTableRTDS.
-        ///
-        /// @Shared_Memory
-        /// none
-        ///
-        /// @Error_Handling
-        /// none
-        ///
-        /// @pre
-        /// none
-        ///
-        /// @post
-        /// m_data is deallocated
-        ///
-        /// @limitations
-        /// none
-        ///
-        ////////////////////////////////////////////////////////////////////////////
->>>>>>> 394513a3
         ~CTableRTDS();
 
         friend class CClientRTDS;
