///////////////////////////////////////////////////////////////////////////////
/// @file      CGlobalConfiguration.hpp
///
/// @author    Stephen Jackson <scj7t4@mst.edu>
///
/// @compiler  C++
///
/// @project   FREEDM DGI
///
/// @description Tracks some global configuration options that need to be
///              referenced by various classes
///
/// [1] Frank Buschmann, Regine Meunier, Hans Rohnert, Peter Sommerlad,
///    and Michael Stal. Pattern-Oriented Software Architecture Volume 1: A
///    System of Patterns. Wiley, 1 edition, August 1996.
///
/// [2] Boost.Asio Examples
///    <http://www.boost.org/doc/libs/1_41_0/doc/html/boost_asio/examples.html>
///
/// @license
/// These source code files were created at as part of the
/// FREEDM DGI Subthrust, and are
/// intended for use in teaching or research.  They may be 
/// freely copied, modified and redistributed as long
/// as modified versions are clearly marked as such and
/// this notice is not removed.
/// 
/// Neither the authors nor the FREEDM Project nor the
/// National Science Foundation
/// make any warranty, express or implied, nor assumes
/// any legal responsibility for the accuracy,
/// completeness or usefulness of these codes or any
/// information distributed with these codes.
///
/// Suggested modifications or questions about these codes 
/// can be directed to Dr. Bruce McMillin, Department of 
/// Computer Science, Missour University of Science and
/// Technology, Rolla, MO  65409 (ff@mst.edu).
///
///////////////////////////////////////////////////////////////////////////////

#ifndef CGLOBALCONFIGURATION_HPP
#define CGLOBALCONFIGURATION_HPP

#include <string>

<<<<<<< HEAD
=======
#include "Utility.hpp"
#include "boost/date_time/posix_time/posix_time.hpp"

>>>>>>> db5073bf
namespace freedm {

/// A singleton class which tracks commonly used configuration options.
class CGlobalConfiguration : public boost::noncopyable
{
    public:
        /// Returns the singleton instance of the global configuration.
        static CGlobalConfiguration& instance()
        {
            static CGlobalConfiguration instance;
            return instance;
        }
        /// Set the hostname
        void SetHostname(std::string h) { m_hostname = h; };
        /// Set the port
        void SetListenPort(std::string p) { m_port = p; };
        /// Set the uuid
        void SetUUID(std::string u) { m_uuid = u; };
        /// Set the address to on
        void SetListenAddress(std::string a) { m_address = a; };
<<<<<<< HEAD
        /// Set the filename of the FPGA message specification.
        void SetFpgaMessage(std::string f) { m_fpgaMessage = f; };
=======
        /// Get the clock skew
        void SetClockSkew(boost::posix_time::time_duration t) { m_clockskew = t; };
>>>>>>> db5073bf
        /// Get the hostname
        std::string GetHostname() const { return m_hostname; };
        /// Get the port
        std::string GetListenPort() const { return m_port; };
        /// Get the UUID
        std::string GetUUID() const { return m_uuid; };
        /// Get the address
<<<<<<< HEAD
        std::string GetListenAddress() const { return m_address; };
        /// Get the filename of the FPGA message specification.
        std::string GetFpgaMessage() const { return m_fpgaMessage; };
=======
        std::string GetListenAddress() { return m_address; };
        /// Get the Skew of the local clock
        boost::posix_time::time_duration GetClockSkew() { return m_clockskew; };
>>>>>>> db5073bf
    private:
        std::string m_hostname; /// Node hostname
        std::string m_port; /// Port number
        std::string m_uuid; /// The node uuid
        std::string m_address; /// The listening address.
<<<<<<< HEAD
        std::string m_fpgaMessage; /// The filename of the FPGA message specs.
=======
        boost::posix_time::time_duration m_clockskew; /// The skew of the clock
>>>>>>> db5073bf
};

} // namespace freedm

#endif<|MERGE_RESOLUTION|>--- conflicted
+++ resolved
@@ -44,12 +44,8 @@
 
 #include <string>
 
-<<<<<<< HEAD
-=======
-#include "Utility.hpp"
 #include "boost/date_time/posix_time/posix_time.hpp"
 
->>>>>>> db5073bf
 namespace freedm {
 
 /// A singleton class which tracks commonly used configuration options.
@@ -70,13 +66,9 @@
         void SetUUID(std::string u) { m_uuid = u; };
         /// Set the address to on
         void SetListenAddress(std::string a) { m_address = a; };
-<<<<<<< HEAD
-        /// Set the filename of the FPGA message specification.
-        void SetFpgaMessage(std::string f) { m_fpgaMessage = f; };
-=======
         /// Get the clock skew
-        void SetClockSkew(boost::posix_time::time_duration t) { m_clockskew = t; };
->>>>>>> db5073bf
+        void SetClockSkew(boost::posix_time::time_duration t) 
+                { m_clockskew = t; };
         /// Get the hostname
         std::string GetHostname() const { return m_hostname; };
         /// Get the port
@@ -84,25 +76,16 @@
         /// Get the UUID
         std::string GetUUID() const { return m_uuid; };
         /// Get the address
-<<<<<<< HEAD
         std::string GetListenAddress() const { return m_address; };
-        /// Get the filename of the FPGA message specification.
-        std::string GetFpgaMessage() const { return m_fpgaMessage; };
-=======
-        std::string GetListenAddress() { return m_address; };
         /// Get the Skew of the local clock
-        boost::posix_time::time_duration GetClockSkew() { return m_clockskew; };
->>>>>>> db5073bf
+        boost::posix_time::time_duration GetClockSkew() const 
+                { return m_clockskew; };
     private:
         std::string m_hostname; /// Node hostname
         std::string m_port; /// Port number
         std::string m_uuid; /// The node uuid
         std::string m_address; /// The listening address.
-<<<<<<< HEAD
-        std::string m_fpgaMessage; /// The filename of the FPGA message specs.
-=======
         boost::posix_time::time_duration m_clockskew; /// The skew of the clock
->>>>>>> db5073bf
 };
 
 } // namespace freedm
