///////////////////////////////////////////////////////////////////////////////
/// @file           IBufferAdapter.cpp
///
/// @author         Thomas Roth <tprfh7@mst.edu>
/// @author         Michael Catanzaro <michael.catanzaro@mst.edu>
///
/// @project        FREEDM DGI
///
/// @description    Adapter that uses buffers for sending and receiving data.
///
/// @functions      IBufferAdapter::Start
///                 IBufferAdapter::Set
///                 IBufferAdapter::Get
///                 IBufferAdapter::RegisterStateInfo
///                 IBufferAdapter::RegisterCommandInfo
///                 IBufferAdapter::~IBufferAdapter
///
/// These source code files were created at Missouri University of Science and
/// Technology, and are intended for use in teaching or research. They may be
/// freely copied, modified, and redistributed as long as modified versions are
/// clearly marked as such and this notice is not removed. Neither the authors
/// nor Missouri S&T make any warranty, express or implied, nor assume any legal
/// responsibility for the accuracy, completeness, or usefulness of these files
/// or any information distributed with these files.
///
/// Suggested modifications or questions about these files can be directed to
/// Dr. Bruce McMillin, Department of Computer Science, Missouri University of
/// Science and Technology, Rolla, MO 65409 <ff@mst.edu>.
///////////////////////////////////////////////////////////////////////////////

#include "IBufferAdapter.hpp"
#include "CLogger.hpp"

#include <set>
#include <stdexcept>

#include <boost/foreach.hpp>
#include <boost/lexical_cast.hpp>
#include <boost/thread/locks.hpp>
#include <boost/range/adaptor/map.hpp>

namespace freedm {
namespace broker {
namespace device {

namespace {
/// This file's logger.
CLocalLogger Logger(__FILE__);
}

///////////////////////////////////////////////////////////////////////////////
/// Constructor
///////////////////////////////////////////////////////////////////////////////
IBufferAdapter::IBufferAdapter() { }

///////////////////////////////////////////////////////////////////////////////
/// Called when "starting" the adapter, after all devices have been added.
/// Allocates send and receive buffers and performs error-checking on the
/// device specification.
///
/// @pre  The adapter has not yet been started, and buffers have no size.
/// @post The adapter has now been started, and buffers have been allocated.
///
/// @ErrorHandling Throws std::runtime_error if the entry indices of the
///                adapter's devices are malformed.
///
/// @limitations All devices must be added to the adapter before Start is
///              invoked.
///////////////////////////////////////////////////////////////////////////////
void IBufferAdapter::Start()
{
    Logger.Trace << __PRETTY_FUNCTION__ << std::endl;

    std::size_t stateSize;
    std::size_t commandSize;
    std::set<std::size_t> stateIndices;
    std::set<std::size_t> commandIndices;

    // It's imperative that these buffers are initially populated with invalid
    // values (NaN) and anything that communicates with IBufferAdapter knows to
    // ignore the NaNs. If we just initialize to 0.0 we could be bit by a race
    // condition where the power level suddenly jumps to 0.0.

    BOOST_FOREACH( std::size_t i, m_stateInfo | boost::adaptors::map_values )
    {
        stateIndices.insert(i);
        m_rxBuffer.push_back(NULL_COMMAND);
    }

    BOOST_FOREACH( std::size_t i, m_commandInfo | boost::adaptors::map_values )
    {
        commandIndices.insert(i);
        m_txBuffer.push_back(NULL_COMMAND);
    }

    m_buffer_initialized = false;

    stateSize = stateIndices.size();
    commandSize = commandIndices.size();

    // Tom Roth <tprfh7@mst.edu>:
    // The following code will ensure the the sets contain consecutive integers
    // with the values [0,1,...,size-1].
    //
    // 1. A set is stored in ascending order, so the last value is the largest.
    // 2. The set stores unsigned integers, so all values must be >= 0.
    // 3. A set cannot contain duplicate values, so no value is repeated twice.
    //
    // Lemma 1:
    // If the last element of the set is less than the size of the set, which is
    // the english translation of the if statements below, then the set must
    // contain values <= size-1 by (1).
    //
    // Proof:
    // By Lemma 1, the set must store values in the range [0,size-1]. The
    // cardinality of this range |[0,size-1]| = size.  By definition, the set
    // must contain size number of elements.  Because of (3), the set must not
    // contain the same value twice.  Therefore, the relationship is both onto
    // and 1-to-1.  This guarantees the set contains all of the values in the
    // range [0,size]-1 are stored exactly once.  Q.E.D.
    if( stateSize > 0 && *(stateIndices.rbegin()) != stateSize - 1 )
    {
        throw std::runtime_error("The state indices are not consecutive.");
    }

    if( commandSize > 0 && *(commandIndices.rbegin()) != commandSize - 1 )
    {
        throw std::runtime_error("The command indices are not consecutive.");
    }
}

////////////////////////////////////////////////////////////////////////////
/// Update the specified value in the txBuffer.
///
/// @Error_Handling
///     Throws std::exception if the value cannot be found.
///
/// @pre The passed signal must be recognized by the adapter.
/// @post Updates the value of the signal in m_txBuffer.
///
/// @param device The unique identifier of a physical device.
/// @param signal A power electronic reading related to the device.
/// @param value The desired new value for the device signal.
///
/// @limitations None.
////////////////////////////////////////////////////////////////////////////
void IBufferAdapter::SetCommand(const std::string device, const std::string signal,
        const SignalValue value)
{
    Logger.Trace << __PRETTY_FUNCTION__ << std::endl;

    const DeviceSignal devsig(device, signal);
    boost::unique_lock<boost::shared_mutex> writeLock(m_txMutex);

    if( m_commandInfo.count(devsig) != 1 )
    {
        throw std::runtime_error("Attempted to set a device signal (" + device
                + "," + signal + ") that does not exist.");
    }

    m_txBuffer.at(m_commandInfo[devsig]) = value;
}

////////////////////////////////////////////////////////////////////////////
/// Read the specified value from the rxBuffer.
///
/// @Error_Handling
///     Throws std::exception if the value cannot be found.
///
/// @pre The passed signal must be recognized by the adapter.
/// @post Returns the value of the signal stored in m_rxBuffer.
///
/// @param device The unique identifier of a physical device.
/// @param signal A power electronic reading related to the device.
///
/// @return SignalValue from the rxBuffer.
///
/// @limitations None.
////////////////////////////////////////////////////////////////////////////
<<<<<<< HEAD
SignalValue IBufferAdapter::GetState(const std::string device, 
=======
SignalValue IBufferAdapter::Get(const std::string device,
>>>>>>> 1d73867a
        const std::string signal) const
{
    Logger.Trace << __PRETTY_FUNCTION__ << std::endl;

    const DeviceSignal devsig(device, signal);
    boost::shared_lock<boost::shared_mutex> readLock(m_rxMutex);

    if( m_stateInfo.count(devsig) != 1 )
    {
        throw std::runtime_error("Attempted to get a device signal (" + device
                + "," + signal + ") that does not exist.");
    }

    SignalValue value = m_rxBuffer.at(m_stateInfo.find(devsig)->second);

    Logger.Debug << device << " " << signal << ": " << value << std::endl;

    return value;
}

SignalValue IBufferAdapter::GetCommand(const std::string device, const std::string signal) const
{
    Logger.Trace << __PRETTY_FUNCTION__ << std::endl;

    const DeviceSignal devsig(device, signal);
    boost::shared_lock<boost::shared_mutex> readLock(m_txMutex);

    if( m_commandInfo.count(devsig) != 1 )
    {
        throw std::runtime_error("bad command");
    }
    return m_txBuffer.at(m_commandInfo.find(devsig)->second);
}

///////////////////////////////////////////////////////////////////////////////
/// Registers a new device signal as state information with the adapter.
///
/// @ErrorHandling Throws a std::runtime_error if the device signal is invalid
/// or already registered with the adapter.
/// @pre The parameters must not be empty.
/// @pre The device signal must not already be registered.
/// @pre The index must not be registered with another signal.
/// @post m_stateInfo is updated to store the new device signal.
/// @param device The unique identifier of the device to register.
/// @param signal The signal of the device that will be registered.
/// @param index The numeric index associated with the device signal.
///
/// @limitations None.
///////////////////////////////////////////////////////////////////////////////
void IBufferAdapter::RegisterStateInfo(const std::string device,
        const std::string signal, const std::size_t index )
{
    Logger.Trace << __PRETTY_FUNCTION__ << std::endl;
    DeviceSignal devsig(device, signal);

    if( device.empty() || signal.empty() )
    {
        throw std::runtime_error("Received an invalid device signal.");
    }

    if( m_stateInfo.count(devsig) > 0 )
    {
        throw std::runtime_error("The device signal (" + device + "," + signal
                + ") is already registered as state information.");
    }

    if( index == 0 )
    {
        throw std::runtime_error("The state index must be greater than 0.");
    }

    BOOST_FOREACH( std::size_t i, m_stateInfo | boost::adaptors::map_values )
    {
        if( index-1 == i )
        {
            throw std::runtime_error("Detected duplicate state index "
                    + boost::lexical_cast<std::string>(index));
        }
    }

    // Buffer indices start at zero, but XML indices start at one...
    m_stateInfo.insert(std::pair<DeviceSignal, std::size_t>(devsig, index-1));
    Logger.Info << "Registered the device signal (" << device << "," << signal
            << ") as adapter state information." << std::endl;
}

///////////////////////////////////////////////////////////////////////////////
/// Registers a new device signal as command information with the adapter.
///
/// @ErrorHandling Throws a std::runtime_error if the device signal is invalid
/// or already registered with the adapter.
/// @pre The parameters must not be empty.
/// @pre The device signal must not already be registered.
/// @pre The index must not be registered with another signal.
/// @post m_commandInfo is updated to store the new device signal.
/// @param device The unique identifier of the device to register.
/// @param signal The signal of the device that will be registered.
/// @param index The numeric index associated with the device signal.
///
/// @limitations None.
///////////////////////////////////////////////////////////////////////////////
void IBufferAdapter::RegisterCommandInfo(const std::string device,
        const std::string signal, const std::size_t index )
{
    Logger.Trace << __PRETTY_FUNCTION__ << std::endl;
    DeviceSignal devsig(device, signal);

    if( device.empty() || signal.empty() )
    {
        throw std::runtime_error("Received an invalid device signal.");
    }

    if( m_commandInfo.count(devsig) > 0 )
    {
        throw std::runtime_error("The device signal (" +device + "," + signal
                + ") is already registered as command information.");
    }

    if( index == 0 )
    {
        throw std::runtime_error("The command index must be greater than 0.");
    }

    BOOST_FOREACH( std::size_t i, m_commandInfo | boost::adaptors::map_values )
    {
        if( index-1 == i )
        {
            throw std::runtime_error("Detected duplicate command index "
                    + boost::lexical_cast<std::string>(index));
        }
    }

    // Buffer indices start at zero, but XML indices start at one...
    m_commandInfo.insert(std::pair<DeviceSignal, std::size_t>(devsig, index-1));
    Logger.Info << "Registered the device (" << device << "," << signal
            << ") as adapter command information." << std::endl;
}

////////////////////////////////////////////////////////////////////////////////
/// Virtual destructor made available for derived classes.
///
/// @pre None.
/// @post Destructs the object.
///
/// @limitations None.
////////////////////////////////////////////////////////////////////////////////
IBufferAdapter::~IBufferAdapter()
{
    Logger.Trace << __PRETTY_FUNCTION__ << std::endl;
}

} // namespace device
} // namespace broker
} // namespace freedm<|MERGE_RESOLUTION|>--- conflicted
+++ resolved
@@ -177,11 +177,7 @@
 ///
 /// @limitations None.
 ////////////////////////////////////////////////////////////////////////////
-<<<<<<< HEAD
 SignalValue IBufferAdapter::GetState(const std::string device, 
-=======
-SignalValue IBufferAdapter::Get(const std::string device,
->>>>>>> 1d73867a
         const std::string signal) const
 {
     Logger.Trace << __PRETTY_FUNCTION__ << std::endl;
@@ -200,20 +196,6 @@
     Logger.Debug << device << " " << signal << ": " << value << std::endl;
 
     return value;
-}
-
-SignalValue IBufferAdapter::GetCommand(const std::string device, const std::string signal) const
-{
-    Logger.Trace << __PRETTY_FUNCTION__ << std::endl;
-
-    const DeviceSignal devsig(device, signal);
-    boost::shared_lock<boost::shared_mutex> readLock(m_txMutex);
-
-    if( m_commandInfo.count(devsig) != 1 )
-    {
-        throw std::runtime_error("bad command");
-    }
-    return m_txBuffer.at(m_commandInfo.find(devsig)->second);
 }
 
 ///////////////////////////////////////////////////////////////////////////////
