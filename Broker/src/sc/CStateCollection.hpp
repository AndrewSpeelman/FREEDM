--- conflicted
+++ resolved
@@ -86,11 +86,10 @@
 class SCAgent : public IReadHandler, public SCPeerNode, public Templates::Singleton< SCAgent >,
     public IAgent< boost::shared_ptr<SCPeerNode> >
 {
-<<<<<<< HEAD
   friend class Templates::Singleton< SCAgent >;
   public:
     ///Constructor        
-    SCAgent(std::string uuid, boost::asio::io_service &ios, freedm::broker::CDispatcher &p_dispatch, freedm::broker::CConnectionManager &m_connManager, freedm::broker::CPhysicalDeviceManager &m_phyManager);
+    SCAgent(std::string uuid, boost::asio::io_service &ios, freedm::broker::CDispatcher &p_dispatch, freedm::broker::CConnectionManager &m_connManager, freedm::broker::device::CPhysicalDeviceManager &m_phyManager);
     ///Copy constructor for the module
     SCAgent(const SCAgent&);
     SCAgent& operator=(const SCAgent&);
@@ -151,81 +150,13 @@
     ptree               m_curstate;
         
     ///physical device manager
-    freedm::broker::CPhysicalDeviceManager &m_phyDevManager;
+    freedm::broker::device::CPhysicalDeviceManager &m_phyDevManager;
     ///all known peers
     PeerSet m_AllPeers;
 
     //IO and Timers
     deadline_timer      m_TimeoutTimer;
-        
-=======
-        friend class Templates::Singleton< SCAgent >;
-    public:
 
-        typedef std::pair< std::string, int >  StateVersion;
-
-        SCAgent(std::string uuid, boost::asio::io_service &ios, freedm::broker::CDispatcher &p_dispatch, freedm::broker::CConnectionManager &m_connManager, freedm::broker::device::CPhysicalDeviceManager &m_phyManager);
-        SCAgent(const SCAgent&);
-        SCAgent& operator=(const SCAgent&);
-        virtual ~SCAgent();
-
-        //  void HandleRead(const ptree& pt );
-        //  void HandleWrite(const ptree& pt);
-
-
-        virtual void HandleRead(broker::CMessage msg);
-
-        void    Initiate();
-        void    TakeSnapshot();
-        void    SendStateBack();
-        void    SendDoneBack();
-        void    StateResponse();
-
-        // Messages
-        freedm::broker::CMessage m_state();
-        freedm::broker::CMessage m_marker();
-
-
-        // This is the main loop of the algorithm
-        int SC();
-
-        PeerNodePtr AddPeer(std::string uuid);
-        PeerNodePtr AddPeer(PeerNodePtr peer);
-        PeerNodePtr GetPeer(std::string uuid);
-
-    protected:
-
-        //collect states
-        std::multimap<StateVersion, ptree> collectstate;
-        std::multimap<StateVersion, ptree>::iterator it;
-
-        /*--------------------------------------------------
-            //count number for each unique marker
-            std::map<StateVersion, int> recordmarker;
-            std::map<StateVersion, int>::iterator itt;
-        */
-        int countstate;
-        int countmarker;
-        int countdone;
-
-        bool NotifyToSave;
-
-        std::string module;
-
-        StateVersion        m_curversion;
-        ptree               m_curstate;
-
-        freedm::broker::device::CPhysicalDeviceManager &m_phyDevManager;
-        PeerSet m_AllPeers;
-        PeerSet copy_AllPeers;
-
-
-        /* IO and Timers */
-        //    deadline_timer        m_CheckTimer;
-        deadline_timer      m_TimeoutTimer;
-        //    deadline_timer        m_GlobalTimer;
-
->>>>>>> 394513a3
 };
 
 }
