--- conflicted
+++ resolved
@@ -134,22 +134,14 @@
             CConnection::ConnectionPtr conn;
             conn = GetConnectionManager().GetConnectionByUUID(uuid,
                 GetSocket().get_io_service(), GetDispatcher());
-<<<<<<< HEAD
-            #ifdef CUSTOMNETWORK
-=======
 #ifdef CUSTOMNETWORK
->>>>>>> 6d2360d4
             if((rand()%100) >= GetReliability())
             {
                 Logger::Debug<<"Dropped datagram "<<m_message.GetHash()<<":"
                               <<m_message.GetSequenceNumber()<<std::endl;
                 goto listen;
             }
-<<<<<<< HEAD
-            #endif
-=======
 #endif
->>>>>>> 6d2360d4
             if(m_message.GetStatus() == freedm::broker::CMessage::Accepted)
             {
                 ptree pp = m_message.GetProtocolProperties();
