--- conflicted
+++ resolved
@@ -141,11 +141,7 @@
         std::string uuid = m_message->GetSourceUUID();
         SRemoteHost hostname = m_message->GetSourceHostname();
         ///Make sure the hostname is registered:
-<<<<<<< HEAD
-        GetConnectionManager().PutHostname(uuid,hostname);
-=======
         GetConnectionManager().PutHost(uuid,hostname);
->>>>>>> 0ac37444
         ///Get the pointer to the connection:
         CConnection::ConnectionPtr conn;
         conn = GetConnectionManager().GetConnectionByUUID(uuid);
