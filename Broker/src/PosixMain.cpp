////////////////////////////////////////////////////////////////////////////////
/// @file         PosixMain.cpp
///
/// @author       Derek Ditch <derek.ditch@mst.edu>
///
/// @project      FREEDM DGI
///
/// @description  Main entry point for POSIX systems for the Broker system and
///               accompanying software modules.
///
/// These source code files were created at Missouri University of Science and
/// Technology, and are intended for use in teaching or research. They may be
/// freely copied, modified, and redistributed as long as modified versions are
/// clearly marked as such and this notice is not removed. Neither the authors
/// nor Missouri S&T make any warranty, express or implied, nor assume any legal
/// responsibility for the accuracy, completeness, or usefulness of these files
/// or any information distributed with these files.
///
/// Suggested modifications or questions about these files can be directed to
/// Dr. Bruce McMillin, Department of Computer Science, Missouri University of
/// Science and Technology, Rolla, MO 65409 <ff@mst.edu>.
////////////////////////////////////////////////////////////////////////////////

#ifdef __unix__

#include "CBroker.hpp"
#include "CConnectionManager.hpp"
#include "CDispatcher.hpp"
#include "CGlobalConfiguration.hpp"
#include "CLogger.hpp"
#include "config.hpp"
#include "CUuid.hpp"
#include "CAdapterFactory.hpp"
#include "PhysicalDeviceTypes.hpp"
#include "gm/GroupManagement.hpp"
#include "lb/LoadBalance.hpp"
#include "sc/StateCollection.hpp"
#include "version.h"
#include "CTimings.hpp"

#include <iostream>
#include <set>
#include <sstream>
#include <string>
#include <vector>
#include <stdexcept>

#include <boost/asio.hpp>
#include <boost/asio/ip/host_name.hpp> //for ip::host_name()
#include <boost/assign/list_of.hpp>
#include <boost/bind.hpp>
#include <boost/foreach.hpp>
#include <boost/program_options.hpp>
#include <boost/thread.hpp>
#include <boost/property_tree/ptree.hpp>
#include <boost/property_tree/xml_parser.hpp>

namespace po = boost::program_options;

using namespace freedm;
using namespace broker;

namespace {

/// This file's logger.
CLocalLogger Logger(__FILE__);

}

/// The copyright year for this DGI release.
const unsigned int COPYRIGHT_YEAR = 2012;

/// Phase for Group Management in milliseconds, used by the broker.
const unsigned int GM_PHASE = 400;

/// Phase for State Collection in milliseconds, used by the broker.
const unsigned int SC_PHASE = 400;

/// Phase for Load Balance in milliseconds, used by the broker.
const unsigned int LB_PHASE = 400;

/// Broker entry point
int main(int argc, char* argv[])
{
    CGlobalLogger::instance().SetGlobalLevel(3);
    // Variable Declaration
    po::options_description genOpts("General Options"),
            configOpts("Configuration"), hiddenOpts("hidden");
    po::options_description visibleOpts, cliOpts, cfgOpts;
    po::positional_options_description posOpts;
    po::variables_map vm;
    std::ifstream ifs;
    std::string cfgFile, loggerCfgFile, timingsFile, adapterCfgFile;
    std::string listenIP, port, uuidString, hostname, uuidgenerator;
    unsigned int globalVerbosity;
    CUuid uuid;

    // Load Config Files
    try
    {
        // Check command line arguments.
        genOpts.add_options()
                ( "help,h", "print usage help (this screen)" )
                ( "version,V", "print version info" )
                ( "config,c",
                po::value<std::string > ( &cfgFile )->
                default_value("./config/freedm.cfg"),
                "filename of additional configuration." )
                ( "generateuuid,g",
                po::value<std::string > ( &uuidgenerator )->default_value(""),
                "Generate a uuid for the specified host, output it, and exit" )
                ( "uuid,u", "Print this node's generated uuid and exit" );

        // This is for arguments in a config file or as arguments
        configOpts.add_options()
                ( "add-host",
                po::value<std::vector<std::string> >( )->composing(),
                "peer hostname:port pair" )
                ( "address",
                po::value<std::string > ( &listenIP )->default_value("0.0.0.0"),
                "IP interface to listen on" )
                ( "port,p",
                po::value<std::string > ( &port )->default_value("1870"),
                "TCP port to listen on" )
                ( "adapter-config", po::value<std::string>( &adapterCfgFile ),
                "filename of the adapter specification for physical devices" )
                ( "list-loggers", "Print all the available loggers and exit" )
                ( "logger-config",
                po::value<std::string > ( &loggerCfgFile )->
                default_value("./config/logger.cfg"),
                "name of the logger verbosity configuration file" )
                ( "timings-config",
                po::value<std::string > ( &timingsFile )->
                default_value("./config/timings.cfg"),
                "name of the timings configuration file" )
                ( "verbose,v",
                po::value<unsigned int>( &globalVerbosity )->
                implicit_value(5)->default_value(5),
                "enable verbose output (optionally specify level)" );
        hiddenOpts.add_options()
                ( "setuuid", po::value<std::string > ( &uuidString ),
                "UUID for this host" );

        // Specify positional arguments
        posOpts.add("address", 1).add("port", 1);
        // Visible options
        visibleOpts.add(genOpts).add(configOpts);
        // Options allowed on command line
        cliOpts.add(visibleOpts).add(hiddenOpts);
        // Options allowed in config file
        cfgOpts.add(configOpts).add(hiddenOpts);
        // If submodules need custom commandline options
        // there should be a 'registration' of those options here.
        // Other modules should use options of the form: 'modulename.option'
        // This prevents namespace conflicts
        // Add them all to the mapping component
        po::store(po::command_line_parser(argc, argv)
                .options(cliOpts).positional(posOpts).run(), vm);
        po::notify(vm);

        // Read options from the main config file.
        ifs.open(cfgFile.c_str());
        if (!ifs)
        {
            Logger.Error << "Unable to load config file: "
                    << cfgFile << std::endl;
            return -1;
        }
        else
        {
            // Process the config
            po::store(parse_config_file(ifs, cfgOpts), vm);
            po::notify(vm);

            if (!vm.count("help"))
            {
                Logger.Info << "Config file " << cfgFile <<
                        " successfully loaded." << std::endl;
            }
        }
        ifs.close();

        if (vm.count("help"))
        {
            std::cerr << visibleOpts << std::endl;
            return 0;
        }
        if (uuidgenerator != "" || vm.count("uuid"))
        {
            if (uuidgenerator == "")
            {
                uuidgenerator = boost::asio::ip::host_name();
            }
            uuid = CUuid::from_dns(uuidgenerator, port);
            std::cout << uuid << std::endl;
            return 0;
        }

        if (vm.count("version"))
        {
            std::cout << basename(argv[0]) << " (FREEDM DGI Revision "
                    << BROKER_VERSION << ")" << std::endl;
            std::cout << "Copyright (C) " << COPYRIGHT_YEAR
                      << " NSF FREEDM Systems Center" << std::endl;
            return 0;
        }

        if (vm.count("uuid"))
        {
            uuid = static_cast<CUuid> ( uuidString );
            Logger.Info << "Loaded UUID: " << uuid << std::endl;
        }
        else
        {
            // Try to resolve the host's dns name
            hostname = boost::asio::ip::host_name();
            Logger.Info << "Hostname: " << hostname << std::endl;
            uuid = CUuid::from_dns(hostname,port);
            Logger.Info << "Generated UUID: " << uuid << std::endl;
        }
        // Load timings from files
        CTimings::SetTimings(timingsFile);
        // Refine the logger verbosity settings.
        CGlobalLogger::instance().SetGlobalLevel(globalVerbosity);
        CGlobalLogger::instance().SetInitialLoggerLevels(loggerCfgFile);
        if (vm.count("list-loggers"))
        {
            CGlobalLogger::instance().ListLoggers();
            return 0;
        }

        std::stringstream ss2;
        std::string uuidstr2;
        ss2 << uuid;
        ss2 >> uuidstr2;
        /// Prepare the global Configuration
        CGlobalConfiguration::instance().SetHostname(hostname);
        CGlobalConfiguration::instance().SetUUID(uuidstr2);
        CGlobalConfiguration::instance().SetListenPort(port);
        CGlobalConfiguration::instance().SetListenAddress(listenIP);
        CGlobalConfiguration::instance().SetClockSkew(
                boost::posix_time::milliseconds(0));
        //constructors for initial mapping
        CConnectionManager conManager;
        ConnectionPtr newConnection;
        boost::asio::io_service ios;

        // configure the adapter factory
        if( vm.count("adapter-config") > 0 )
        {
            Logger.Notice << "Reading the file " << adapterCfgFile
                          << " to initialize the adapter factory." << std::endl;
            try
            {
                boost::property_tree::ptree adapterList;
                boost::property_tree::read_xml(adapterCfgFile, adapterList);
                
                BOOST_FOREACH(boost::property_tree::ptree::value_type & t,
                        adapterList.get_child("root"))
                {
                    device::CAdapterFactory::Instance().CreateAdapter(t.second);
                }
            }
            catch( std::exception & e )
            {
                std::stringstream ss;
                ss << "Failed to configure the adapter factory: " << e.what();
                throw std::runtime_error(ss.str());
            }
            Logger.Notice << "Initialized the adapter factory." << std::endl;
        }
        else
        {
            Logger.Notice << "No adapters specified." << std::endl;
        }

        // Instantiate Dispatcher for message delivery
        CDispatcher dispatch;
        // Register UUID handler
        //dispatch_.RegisterWriteHandler( "any", &uuidHandler_ );
        // Run server in background thread
        CBroker broker(listenIP, port, dispatch, ios, conManager);
        // Load the UUID into string
        std::stringstream ss;
        std::string uuidstr;
        ss << uuid;
        ss >> uuidstr;
        // Instantiate and register the group management module
        gm::GMAgent GM(uuidstr, broker);
<<<<<<< HEAD
        broker.RegisterModule("gm",boost::posix_time::milliseconds(GM_PHASE));
        dispatch.RegisterReadHandler("gm", "any", &GM);
        // Instantiate and register the state collection module
        sc::SCAgent SC(uuidstr, broker);
        broker.RegisterModule("sc",boost::posix_time::milliseconds(SC_PHASE));
        dispatch.RegisterReadHandler("sc", "any", &SC);
        // Instantiate and register the power management module
        lb::LBAgent LB(uuidstr, broker, LB_PHASE);
        broker.RegisterModule("lb",boost::posix_time::milliseconds(LB_PHASE));
=======
        broker.RegisterModule("gm",boost::posix_time::milliseconds(CTimings::GM_PHASE_TIME));
        dispatch.RegisterReadHandler("gm", "any", &GM);
        // Instantiate and register the state collection module
        sc::SCAgent SC(uuidstr, broker);
        broker.RegisterModule("sc",boost::posix_time::milliseconds(CTimings::SC_PHASE_TIME));
        dispatch.RegisterReadHandler("sc", "any", &SC);
        // Instantiate and register the power management module
        lb::LBAgent LB(uuidstr, broker);
        broker.RegisterModule("lb",boost::posix_time::milliseconds(CTimings::LB_PHASE_TIME));
>>>>>>> 4082b99c
        dispatch.RegisterReadHandler("lb", "lb", &LB);

        // The peerlist should be passed into constructors as references or
        // pointers to each submodule to allow sharing peers. NOTE this requires
        // thread-safe access, as well. Shouldn't be too hard since it will
        // mostly be read-only
        if (vm.count("add-host"))
        {
            std::vector< std::string > arglist_ =
                    vm["add-host"].as< std::vector<std::string> >( );
            BOOST_FOREACH(std::string s, arglist_)
            {
                size_t idx = s.find(':');

                if (idx == std::string::npos)
                { // Not found!
                    std::cerr << "Incorrectly formatted host in config file: "
                              << s << std::endl;
                    continue;
                }

                std::string host(s.begin(), s.begin() + idx),
                        port1(s.begin() + ( idx + 1 ), s.end());
                // Construct the UUID of host from its DNS
                CUuid u1 = CUuid::from_dns(host,port1);
                //Load the UUID into string
                std::stringstream uu;
                uu << u1;
                // Add the UUID to the list of known hosts
                //XXX This mechanism should change to allow dynamically arriving
                //nodes with UUIDS not constructed using their DNS names
                conManager.PutHostname(uu.str(), host, port1);
            }
        }
        else
        {
            Logger.Info << "Not adding any hosts on startup." << std::endl;
        }

        // Add the local connection to the hostname list
        conManager.PutHostname(uuidstr, "localhost", port);

        Logger.Debug << "Starting thread of Modules" << std::endl;
        broker.Schedule("gm", boost::bind(&gm::GMAgent::Run, &GM), false);
        broker.Schedule("lb", boost::bind(&lb::LBAgent::Run, &LB), false);
        broker.Run();
    }
    catch (std::exception & e)
    {
        Logger.Error << "Exception caught in main: " << e.what() << std::endl;
    }

    return 0;
}

#endif // __unix__<|MERGE_RESOLUTION|>--- conflicted
+++ resolved
@@ -69,15 +69,6 @@
 
 /// The copyright year for this DGI release.
 const unsigned int COPYRIGHT_YEAR = 2012;
-
-/// Phase for Group Management in milliseconds, used by the broker.
-const unsigned int GM_PHASE = 400;
-
-/// Phase for State Collection in milliseconds, used by the broker.
-const unsigned int SC_PHASE = 400;
-
-/// Phase for Load Balance in milliseconds, used by the broker.
-const unsigned int LB_PHASE = 400;
 
 /// Broker entry point
 int main(int argc, char* argv[])
@@ -287,17 +278,6 @@
         ss >> uuidstr;
         // Instantiate and register the group management module
         gm::GMAgent GM(uuidstr, broker);
-<<<<<<< HEAD
-        broker.RegisterModule("gm",boost::posix_time::milliseconds(GM_PHASE));
-        dispatch.RegisterReadHandler("gm", "any", &GM);
-        // Instantiate and register the state collection module
-        sc::SCAgent SC(uuidstr, broker);
-        broker.RegisterModule("sc",boost::posix_time::milliseconds(SC_PHASE));
-        dispatch.RegisterReadHandler("sc", "any", &SC);
-        // Instantiate and register the power management module
-        lb::LBAgent LB(uuidstr, broker, LB_PHASE);
-        broker.RegisterModule("lb",boost::posix_time::milliseconds(LB_PHASE));
-=======
         broker.RegisterModule("gm",boost::posix_time::milliseconds(CTimings::GM_PHASE_TIME));
         dispatch.RegisterReadHandler("gm", "any", &GM);
         // Instantiate and register the state collection module
@@ -307,7 +287,6 @@
         // Instantiate and register the power management module
         lb::LBAgent LB(uuidstr, broker);
         broker.RegisterModule("lb",boost::posix_time::milliseconds(CTimings::LB_PHASE_TIME));
->>>>>>> 4082b99c
         dispatch.RegisterReadHandler("lb", "lb", &LB);
 
         // The peerlist should be passed into constructors as references or
