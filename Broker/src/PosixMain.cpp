--- conflicted
+++ resolved
@@ -280,7 +280,6 @@
                 boost::posix_time::milliseconds(0));
         CGlobalConfiguration::Instance().SetMigrationStep(migrationStep);
         CGlobalConfiguration::Instance().SetMaliciousFlag(malicious);
-<<<<<<< HEAD
         CGlobalConfiguration::Instance().SetMQTTId(mqttID);
         CGlobalConfiguration::Instance().SetMQTTAddress(mqttAddress);
 
@@ -289,9 +288,7 @@
             std::vector<std::string> subscriptions = vm["mqtt-subscribe"].as<std::vector<std::string> >( );
             CGlobalConfiguration::Instance().SetMQTTSubscriptions(subscriptions);
         }
-=======
         CGlobalConfiguration::Instance().SetInvariantCheck(invariant);
->>>>>>> 714d165f
 
         // Specify socket endpoint address, if provided
         if( vm.count("devices-endpoint") )
