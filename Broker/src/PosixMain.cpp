////////////////////////////////////////////////////////////////////////////////
/// @file         PosixMain.cpp
///
/// @author       Derek Ditch <derek.ditch@mst.edu>
///
/// @project      FREEDM DGI
///
/// @description  Main entry point for POSIX systems for the Broker system and
///               accompanying software modules.
///
/// These source code files were created at Missouri University of Science and
/// Technology, and are intended for use in teaching or research. They may be
/// freely copied, modified, and redistributed as long as modified versions are
/// clearly marked as such and this notice is not removed. Neither the authors
/// nor Missouri S&T make any warranty, express or implied, nor assume any legal
/// responsibility for the accuracy, completeness, or usefulness of these files
/// or any information distributed with these files.
///
/// Suggested modifications or questions about these files can be directed to
/// Dr. Bruce McMillin, Department of Computer Science, Missouri University of
/// Science and Technology, Rolla, MO 65409 <ff@mst.edu>.
////////////////////////////////////////////////////////////////////////////////

#ifdef __unix__

#include "CBroker.hpp"
#include "CConnectionManager.hpp"
#include "CDispatcher.hpp"
#include "CGlobalConfiguration.hpp"
#include "CLogger.hpp"
#include "config.hpp"
#include "CAdapterFactory.hpp"
#include "PhysicalDeviceTypes.hpp"
#include "gm/GroupManagement.hpp"
#include "lb/LoadBalance.hpp"
#include "sc/StateCollection.hpp"
#include "version.h"
#include "CTimings.hpp"

#include <iostream>
#include <set>
#include <sstream>
#include <string>
#include <vector>
#include <stdexcept>

#include <boost/asio.hpp>
#include <boost/asio/ip/host_name.hpp> //for ip::host_name()
#include <boost/assign/list_of.hpp>
#include <boost/bind.hpp>
#include <boost/foreach.hpp>
#include <boost/lexical_cast.hpp>
#include <boost/program_options.hpp>
#include <boost/property_tree/ptree.hpp>
#include <boost/property_tree/xml_parser.hpp>
#include <boost/thread.hpp>

namespace po = boost::program_options;

using namespace freedm;
using namespace broker;

namespace {

/// This file's logger.
CLocalLogger Logger(__FILE__);

}

/// The copyright year for this DGI release.
const unsigned int COPYRIGHT_YEAR = 2013;

/// Broker entry point
int main(int argc, char* argv[])
{
    CGlobalLogger::instance().SetGlobalLevel(3);
    po::options_description genOpts("Command Line Options");
    po::options_description cfgOpts("General Configuration Options");
    po::options_description cliOpts; // genOpts + cfgOpts
    po::variables_map vm;
    std::ifstream ifs;
    std::string cfgFile, loggerCfgFile, timingsFile, adapterCfgFile;
    std::string listenIP, port, hostname, id;
    unsigned int globalVerbosity;

    try
    {
        // These options are only allowed on the command line.
        genOpts.add_options()
                ( "config,c",
                po::value<std::string > ( &cfgFile )->
                default_value("./config/freedm.cfg"),
                "filename of additional configuration." )
                ( "help,h", "print usage help (this screen)" )
                ( "list-loggers,l", "print all available loggers" )
                ( "version,V", "print version info" );

        // These options can be specified on command line or in the config file.
        cfgOpts.add_options()
                ( "add-host",
                po::value<std::vector<std::string> >( )->composing(),
                "hostname:port of a peer" )
                ( "address",
                po::value<std::string > ( &listenIP )->default_value("0.0.0.0"),
                "IP interface to listen for peers on" )
                ( "port,p",
                po::value<std::string > ( &port )->default_value("1870"),
                "TCP port to listen for peers on" )
                ( "adapter-config", po::value<std::string>( &adapterCfgFile ),
                "filename of the adapter specification" )
                ( "logger-config",
                po::value<std::string > ( &loggerCfgFile )->
                default_value("./config/logger.cfg"),
                "name of the logger verbosity configuration file" )
                ( "timings-config",
                po::value<std::string > ( &timingsFile )->
                default_value("./config/timings.cfg"),
                "name of the timings configuration file" )
                ( "verbose,v",
                po::value<unsigned int>( &globalVerbosity )->
                implicit_value(5)->default_value(5),
                "enable verbose output (optionally specify level)" );

        // Options allowed on command line
        cliOpts.add(genOpts).add(cfgOpts);
        // If submodules need custom commandline options
        // there should be a 'registration' of those options here.
        // Other modules should use options of the form: 'modulename.option'
        // This prevents namespace conflicts
        // Add them all to the mapping component
        po::store(po::command_line_parser(argc, argv)
                .options(cliOpts).run(), vm);
        po::notify(vm);

        // Read options from the main config file.
        ifs.open(cfgFile.c_str());
        if (!ifs)
        {
            std::cerr << "Unable to load config file: " << cfgFile << std::endl;
            return 1;
        }
        else
        {
            // Process the config
            po::store(parse_config_file(ifs, cfgOpts), vm);
            po::notify(vm);

            if (!vm.count("help"))
            {
                Logger.Info << "Config file " << cfgFile <<
                        " successfully loaded." << std::endl;
            }
        }
        ifs.close();

        if (vm.count("help"))
        {
            std::cout << cliOpts << std::endl;
            return 0;
        }

        if (vm.count("version"))
        {
            std::cout << basename(argv[0]) << " (FREEDM DGI Revision "
                    << BROKER_VERSION << ")" << std::endl;
            std::cout << "Copyright (C) " << COPYRIGHT_YEAR
                      << " NSF FREEDM Systems Center" << std::endl;
            return 0;
        }

        // Load timings from files
        CTimings::SetTimings(timingsFile);

        // Refine the logger verbosity settings.
        CGlobalLogger::instance().SetGlobalLevel(globalVerbosity);
        CGlobalLogger::instance().SetInitialLoggerLevels(loggerCfgFile);
        if (vm.count("list-loggers"))
        {
            CGlobalLogger::instance().ListLoggers();
            return 0;
        }

<<<<<<< HEAD
        if (uuidgenerator != "" || vm.count("uuid"))
        {
            std::size_t colonPosition = uuidgenerator.find(':');
            if (colonPosition != std::string::npos) // -g with hostname:port
            {
                // need to use his port to generate the uuid, not ours
                port = uuidgenerator.substr(colonPosition+1);
                uuidgenerator = uuidgenerator.substr(0, colonPosition);

                // this is just a sanity-check
                bool badLexicalCast = false;
                try
                {
                    (void) boost::lexical_cast<int>(port);
                }
                catch (boost::bad_lexical_cast &)
                {
                    badLexicalCast = true;
                }
                if (port.length() < 4 || port.length() > 5 || badLexicalCast)
                {
                  std::cerr << "Tried to generate a UUID using hostname="
                            << uuidgenerator << ", port=" << port
                            << ", but this is silly." << std::endl;
                  return 1;
                }
            }
            else if (uuidgenerator == "") // -u
            {
                uuidgenerator = boost::asio::ip::host_name();
            }
            // else -g with hostname, but use our port

            uuid = CUuid::from_dns(uuidgenerator, port);
            std::cout << uuid << std::endl;
            return 0;
        }

=======
>>>>>>> 24e92b4c
        // Try to resolve the host's dns name
        hostname = boost::asio::ip::host_name();
        id = hostname + ":" + port;
        Logger.Info << "Generated ID: " << id << std::endl;

        /// Prepare the global Configuration
        CGlobalConfiguration::instance().SetHostname(hostname);
        CGlobalConfiguration::instance().SetUUID(id);
        CGlobalConfiguration::instance().SetListenPort(port);
        CGlobalConfiguration::instance().SetListenAddress(listenIP);
        CGlobalConfiguration::instance().SetClockSkew(
                boost::posix_time::milliseconds(0));
        //constructors for initial mapping
        CConnectionManager conManager;
        ConnectionPtr newConnection;
        boost::asio::io_service ios;

        // configure the adapter factory
        if( vm.count("adapter-config") > 0 )
        {
            Logger.Notice << "Reading the file " << adapterCfgFile
                          << " to initialize the adapter factory." << std::endl;
            try
            {
                boost::property_tree::ptree adapterList;
                boost::property_tree::read_xml(adapterCfgFile, adapterList);
                
                BOOST_FOREACH(boost::property_tree::ptree::value_type & t,
                        adapterList.get_child("root"))
                {
                    device::CAdapterFactory::Instance().CreateAdapter(t.second);
                }
            }
            catch( std::exception & e )
            {
                std::stringstream ss;
                ss << "Failed to configure the adapter factory: " << e.what();
                throw std::runtime_error(ss.str());
            }
            Logger.Notice << "Initialized the adapter factory." << std::endl;
        }
        else
        {
            Logger.Notice << "No adapters specified." << std::endl;
        }

        // Instantiate Dispatcher for message delivery
        CDispatcher dispatch;
        // Run server in background thread
        CBroker broker(listenIP, port, dispatch, ios, conManager);
        // Instantiate and register the group management module
        gm::GMAgent GM(id, broker);
        broker.RegisterModule("gm",boost::posix_time::milliseconds(CTimings::GM_PHASE_TIME));
        dispatch.RegisterReadHandler("gm", "any", &GM);
        // Instantiate and register the state collection module
        sc::SCAgent SC(id, broker);
        broker.RegisterModule("sc",boost::posix_time::milliseconds(CTimings::SC_PHASE_TIME));
        dispatch.RegisterReadHandler("sc", "any", &SC);
        // Instantiate and register the power management module
        lb::LBAgent LB(id, broker);
        broker.RegisterModule("lb",boost::posix_time::milliseconds(CTimings::LB_PHASE_TIME));
        dispatch.RegisterReadHandler("lb", "lb", &LB);

        // The peerlist should be passed into constructors as references or
        // pointers to each submodule to allow sharing peers. NOTE this requires
        // thread-safe access, as well. Shouldn't be too hard since it will
        // mostly be read-only
        if (vm.count("add-host"))
        {
            std::vector< std::string > arglist_ =
                    vm["add-host"].as< std::vector<std::string> >( );
            BOOST_FOREACH(std::string s, arglist_)
            {
                size_t idx = s.find(':');

                if (idx == std::string::npos)
                { // Not found!
                    std::cerr << "Incorrectly formatted host in config file: "
                              << s << std::endl;
                    continue;
                }

                std::string peerhost(s.begin(), s.begin() + idx),
                        peerport(s.begin() + ( idx + 1 ), s.end());
                // Construct the D of host from its DNS
                std::string peerid = peerhost + ":" + peerport;
                // Add the UUID to the list of known hosts
                conManager.PutHostname(peerid, peerhost, peerport);
            }
        }
        else
        {
            Logger.Info << "Not adding any hosts on startup." << std::endl;
        }

        // Add the local connection to the hostname list
        conManager.PutHostname(id, "localhost", port);

        Logger.Debug << "Starting thread of Modules" << std::endl;
        broker.Schedule("gm", boost::bind(&gm::GMAgent::Run, &GM), false);
        broker.Schedule("lb", boost::bind(&lb::LBAgent::Run, &LB), false);
        broker.Run();
    }
    catch (std::exception & e)
    {
        Logger.Error << "Exception caught in main: " << e.what() << std::endl;
    }

    return 0;
}

#endif // __unix__<|MERGE_RESOLUTION|>--- conflicted
+++ resolved
@@ -180,47 +180,6 @@
             return 0;
         }
 
-<<<<<<< HEAD
-        if (uuidgenerator != "" || vm.count("uuid"))
-        {
-            std::size_t colonPosition = uuidgenerator.find(':');
-            if (colonPosition != std::string::npos) // -g with hostname:port
-            {
-                // need to use his port to generate the uuid, not ours
-                port = uuidgenerator.substr(colonPosition+1);
-                uuidgenerator = uuidgenerator.substr(0, colonPosition);
-
-                // this is just a sanity-check
-                bool badLexicalCast = false;
-                try
-                {
-                    (void) boost::lexical_cast<int>(port);
-                }
-                catch (boost::bad_lexical_cast &)
-                {
-                    badLexicalCast = true;
-                }
-                if (port.length() < 4 || port.length() > 5 || badLexicalCast)
-                {
-                  std::cerr << "Tried to generate a UUID using hostname="
-                            << uuidgenerator << ", port=" << port
-                            << ", but this is silly." << std::endl;
-                  return 1;
-                }
-            }
-            else if (uuidgenerator == "") // -u
-            {
-                uuidgenerator = boost::asio::ip::host_name();
-            }
-            // else -g with hostname, but use our port
-
-            uuid = CUuid::from_dns(uuidgenerator, port);
-            std::cout << uuid << std::endl;
-            return 0;
-        }
-
-=======
->>>>>>> 24e92b4c
         // Try to resolve the host's dns name
         hostname = boost::asio::ip::host_name();
         id = hostname + ":" + port;
