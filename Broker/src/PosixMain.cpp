////////////////////////////////////////////////////////////////////////////////
/// @file      PosixMain.cpp
///
/// @author    Derek Ditch <derek.ditch@mst.edu>
///
/// @project   FREEDM DGI
///
/// @description Main entry point for POSIX systems for the Broker system and
///  accompanying software modules.
///
/// These source code files were created at the Missouri University of Science
/// and Technology, and are intended for use in teaching or research. They may
/// be freely copied, modified and redistributed as long as modified versions
/// are clearly marked as such and this notice is not removed.
///
/// Neither the authors nor Missouri S&T make any warranty, express or implied,
/// nor assume any legal responsibility for the accuracy, completeness or
/// usefulness of these files or any information distributed with these files.
///
/// Suggested modifications or questions about these files can be directed to
/// Dr. Bruce McMillin, Department of Computer Science, Missouri University of
/// Science and Technology, Rolla, MO 65409 <ff@mst.edu>.
////////////////////////////////////////////////////////////////////////////////

#include <iostream>
#include <string>
#include <sstream>
#include <boost/asio.hpp>
#include <boost/foreach.hpp>
#define foreach         BOOST_FOREACH
#include <boost/assign/list_of.hpp>

#include <boost/asio/ip/host_name.hpp> //for ip::host_name()
#include <boost/thread.hpp>
#include <boost/bind.hpp>
#include <set>
#include <boost/program_options.hpp>
#include <vector>
namespace po = boost::program_options;

#include "CDispatcher.hpp"
#include "CBroker.hpp"
#include "gm/GroupManagement.hpp"
#include "lb/LoadBalance.hpp"
#include "sc/CStateCollection.hpp"
#include "CConnectionManager.hpp"
#include "device/CPhysicalDeviceManager.hpp"
#include "device/CDeviceFactory.hpp"
#include "device/PhysicalDeviceTypes.hpp"
#include "CGlobalConfiguration.hpp"

using namespace freedm;

#include "config.hpp"
#include "uuid.hpp"
#include "version.h"
#include "CLogger.hpp"

static CLocalLogger Logger(__FILE__);

#if !defined(_WIN32)

#include <pthread.h>
#include <signal.h>

<<<<<<< HEAD
std::string basename( const std::string &s )
// Returns the filename without directory path
// This works for both Windows and UNIX-style paths
=======
//
CREATE_STD_LOGS()

/// Returns the filename without directory path.
std::string basename(const std::string &s)
>>>>>>> 394513a3
{
    // This works for both Windows and UNIX-style paths
    size_t idx;
    idx = s.find_last_of("/\\");
    return s.substr(idx + 1);
}

/// Broker entry point
int main(int argc, char* argv[])
{
<<<<<<< HEAD
    CGlobalLogger::instance().SetGlobalLevel( 7 );
=======
    Logger::Log::setLevel(3);
    Logger::Debug << __PRETTY_FUNCTION__ << std::endl;
>>>>>>> 394513a3
    // Variable Declaration
    po::options_description genOpts_("General Options"),
            configOpts_("Configuration"),
            hiddenOpts_("hidden"),
            visibleOpts_,
            cliOpts_,
            cfgOpts_;
    po::positional_options_description posOpts_;
    po::variables_map vm_;
    std::ifstream ifs_;
    std::string cfgFile_, listenIP_, port_, uuid_, hostname_, uuidgenerator;
    // Line/RTDS Client options
    std::string interHost;
    std::string interPort;
    std::string xml;
    int verbose_;
    bool cliVerbose_(false); // CLI options override verbosity
    uuid u_;

    // Load Config Files
    try
    {
        // Check command line arguments.
        genOpts_.add_options()
                ( "help,h", "print usage help (this screen)" )
                ( "version,V", "print version info" )
                ( "config,c", po::value<std::string > ( &cfgFile_ )->
                default_value("freedm.cfg"),
                "filename of additional configuration." )
                ( "generateuuid,g", po::value<std::string > ( &uuidgenerator )->
                default_value(""), "Generate a uuid for the specified host, "
                " output it, and exit" )
                ( "uuid,u", "Print this node's generated uuid and exit" );
        // This is for arguments in a config file or as arguments
        configOpts_.add_options()
<<<<<<< HEAD
        ("add-host", po::value<std::vector<std::string> >()->
         composing(), "peer hostname:port pair")
        ("address", po::value<std::string>(&listenIP_)->
         default_value("0.0.0.0"), "IP interface to listen on")
        ("port,p", po::value<std::string>(&port_)->
         default_value("1870"), "TCP port to listen on")
        ("add-device,d", po::value<std::vector<std::string> >()->
         composing(), "physical device name:type pair")
        ("client-host,l", po::value<std::string>(&interHost)->
         default_value(""),"Hostname to use for the lineclient/RTDSclient to connect.")
        ("client-port,q", po::value<std::string>(&interPort)->
         default_value("4001"),"The port to use for the lineclient/RTDSclient to connect.")
        ("xml,x", po::value<std::string>(&xml)->default_value("FPGA.xml"),
         "filename of FPGA message specification")
        ("verbose,v", po::value<int>(&verbose_)->
         implicit_value(5)->default_value(7),
         "enable verbose output (optionally specify level)");
=======
                ( "add-host", po::value<std::vector<std::string> >( )->
                composing(), "peer hostname:port pair" )
                ( "address", po::value<std::string > ( &listenIP_ )->
                default_value("0.0.0.0"), "IP interface to listen on" )
                ( "port,p", po::value<std::string > ( &port_ )->
                default_value("1870"), "TCP port to listen on" )
                ( "add-device,d", po::value<std::vector<std::string> >( )->
                composing(), "physical device name:type pair" )
                ( "client-host,l", po::value<std::string > ( &interHost )->
                default_value(""), "Hostname to use for the "
                "lineclient/RTDSclient to connect." )
                ( "client-port,q", po::value<std::string > ( &interPort )->
                default_value("4001"), "The port to use for the "
                "lineclient/RTDSclient to connect." )
                ( "xml,x", po::value<std::string >
                ( &xml )->default_value("FPGA.xml"),
                "filename of FPGA message specification" )
                ( "verbose,v", po::value<int>( &verbose_ )->
                implicit_value(5)->default_value(3),
                "enable verbose output (optionally specify level)" );
>>>>>>> 394513a3
        hiddenOpts_.add_options()
                ( "setuuid", po::value<std::string > ( &uuid_ ),
                "UUID for this host" );

        // Specify positional arguments
        posOpts_.add("address", 1).add("port", 1);
        // Visible options
        visibleOpts_.add(genOpts_).add(configOpts_);
        // Options allowed on command line
        cliOpts_.add(visibleOpts_).add(hiddenOpts_);
        // Options allowed in config file
        cfgOpts_.add(configOpts_).add(hiddenOpts_);
        // XXX If submodules need custom commandline options
        // there should be a 'registration' of those options here.
        // Other modules should use options of the form: 'modulename.option'
        // This prevents namespace conflicts
        // Add them all to the mapping component
        po::store(po::command_line_parser(argc, argv)
                .options(cliOpts_).positional(posOpts_).run(), vm_);
        po::notify(vm_);
        // XXX If submodules have added custom commandline options,
        // they should be processed here as everything has been parsed

        if (vm_.count("verbose"))
        {
<<<<<<< HEAD
            CGlobalLogger::instance().SetGlobalLevel( verbose_ );
            
            if ( !vm_["verbose"].defaulted() )
=======
            Logger::Log::setLevel(verbose_);

            if (!vm_["verbose"].defaulted())
>>>>>>> 394513a3
            {
                cliVerbose_ = true;
            }
        }

        ifs_.open(cfgFile_.c_str());

        if (!ifs_)
        {
            if (!vm_["config"].defaulted())
            { // User specified a config file, so we should let
                // them know that we can't load it
<<<<<<< HEAD
                Logger.Error << "Unable to load config file: "
                << cfgFile_ << std::endl;
=======
                Logger::Error << "Unable to load config file: "
                        << cfgFile_ << std::endl;
>>>>>>> 394513a3
                return -1;
            }
            else
            {
                // File doesn't exist or couldn't open it for read.
<<<<<<< HEAD
                Logger.Error << "Config file doesn't exist. "
                << "Skipping." << std::endl;
=======
                Logger::Notice << "Config file doesn't exist. "
                        << "Skipping." << std::endl;
>>>>>>> 394513a3
            }
        }
        else
        {
            // Process the config
            po::store(parse_config_file(ifs_, cfgOpts_), vm_);
            po::notify(vm_);
<<<<<<< HEAD
            Logger.Info << "Config file successfully loaded."<< std::endl;
=======
            Logger::Info << "Config file successfully loaded." << std::endl;
>>>>>>> 394513a3
        }

        if (cliVerbose_ == false && vm_.count("verbose"))
        {
            // If user specified verbose level on command line, it
            // overrides cfg file option. Otherwise, check to see
            // if the user did set verbosity in cfg.
<<<<<<< HEAD
            CGlobalLogger::instance().SetGlobalLevel( verbose_ );
=======
            Logger::Log::setLevel(verbose_);
>>>>>>> 394513a3
        }

        if (vm_.count("help"))
        {
            std::cerr << visibleOpts_ << std::endl;
            return 0;
        }
        if (uuidgenerator != "" || vm_.count("uuid"))
        {
            if (uuidgenerator == "")
            {
                uuidgenerator = boost::asio::ip::host_name();
            }
            u_ = freedm::uuid::from_dns(uuidgenerator);
            std::cout << u_ << std::endl;
            return 0;
        }

        if (vm_.count("version"))
        {
            std::cout << basename(argv[0])
                    << " (FREEDM DGI Revision "
                    << BROKER_VERSION << ")" << std::endl
                    << "Copyright (C) 2012 Missouri S&T. "
                    << "All rights reserved."
                    << std::endl;
            return 0;
        }

        if (vm_.count("uuid"))
        {
            u_ = uuid(uuid_);
            Logger.Info << "Loaded UUID: " << u_ << std::endl;
        }
        else
        {
            // Try to resolve the host's dns name
            hostname_ = boost::asio::ip::host_name();
            Logger.Info << "Hostname: " << hostname_ << std::endl;
            u_ = uuid::from_dns(hostname_);
            Logger.Info << "Generated UUID: " << u_ << std::endl;
        }

        std::stringstream ss2;
        std::string uuidstr2;
        ss2 << u_;
        ss2 >> uuidstr2;
        /// Prepare the global Configuration
        CGlobalConfiguration::instance().SetHostname(hostname_);
        CGlobalConfiguration::instance().SetUUID(uuidstr2);
        CGlobalConfiguration::instance().SetListenPort(port_);
        CGlobalConfiguration::instance().SetListenAddress(listenIP_);
        //constructors for initial mapping
        broker::CConnectionManager m_conManager;
        broker::device::CPhysicalDeviceManager m_phyManager;
        broker::ConnectionPtr m_newConnection;
        boost::asio::io_service m_ios;

        // configure the device factory
        // interHost is the hostname of the machine that runs the simulation
        // interPort is the port number this DGI and simulation communicate in
        // xml is the name of the configuration file supplied from FPGA
        broker::device::CDeviceFactory::instance().init(
                m_phyManager, m_ios, interHost, interPort, xml);

        // Create Devices
        if (vm_.count("add-device") > 0)
        {
            broker::device::RegisterPhysicalDevices();

            std::vector< std::string > device_list =
                    vm_["add-device"].as< std::vector<std::string> >( );
            foreach(std::string &devid, device_list)
            {
                int idx_ = devid.find(':');

                if (idx_ != static_cast<int> ( std::string::npos ))
                {
                    std::string DevName_(devid.begin(), devid.begin() + idx_),
                            DevType_(devid.begin() + ( idx_ + 1 ), devid.end());

                    if (m_phyManager.DeviceExists(DevName_))
                    {
<<<<<<< HEAD
                        Logger.Warn << "Duplicate device: " << DevName_ << std::endl;
=======
                        Logger::Warn << "Duplicate device: " << DevName_
                                << std::endl;
>>>>>>> 394513a3
                    }
                    else if (DevType_ == "DRER")
                    {
<<<<<<< HEAD
                        factory.CreateDevice<broker::device::CDeviceDRER>( DevName_ );
                        Logger.Info << "Added DRER device: " << DevName_ << std::endl;
=======
                        broker::device::CDeviceFactory::instance().CreateDevice(
                                DevName_, "DRER");
                        Logger::Info << "Added DRER device: " << DevName_
                                << std::endl;
>>>>>>> 394513a3
                    }
                    else if (DevType_ == "DESD")
                    {
<<<<<<< HEAD
                        factory.CreateDevice<broker::device::CDeviceDESD>( DevName_ );
                        Logger.Info << "Added DESD device: " << DevName_ << std::endl;
=======
                        broker::device::CDeviceFactory::instance().CreateDevice(
                                DevName_, "DESD");
                        Logger::Info << "Added DESD device: " << DevName_
                                << std::endl;
>>>>>>> 394513a3
                    }
                    else if (DevType_ == "LOAD")
                    {
<<<<<<< HEAD
                        factory.CreateDevice<broker::device::CDeviceLOAD>( DevName_ );
                        Logger.Info << "Added LOAD device: " << DevName_ << std::endl;
=======
                        broker::device::CDeviceFactory::instance().CreateDevice(
                                DevName_, "LOAD");
                        Logger::Info << "Added LOAD device: " << DevName_
                                << std::endl;
>>>>>>> 394513a3
                    }
                    else if (DevType_ == "SST")
                    {
<<<<<<< HEAD
                        factory.CreateDevice<broker::device::CDeviceSST>( DevName_ );
                        Logger.Info << "Added SST: " << DevName_ << std::endl;
=======
                        broker::device::CDeviceFactory::instance().CreateDevice(
                                DevName_, "SST");
                        Logger::Info << "Added SST: " << DevName_ << std::endl;
>>>>>>> 394513a3
                    }
                }
                else
                {
                    if (m_phyManager.DeviceExists(devid))
                    {
<<<<<<< HEAD
                        Logger.Warn << "Duplicate device: " << devid << std::endl;
                    }
                    else
                    {
                        factory.CreateDevice<broker::device::CDeviceSST>( devid );
                        Logger.Info << "Added Generic SST device: " << devid << std::endl;
=======
                        Logger::Warn << "Duplicate device: " << devid
                                << std::endl;
                    }
                    else
                    {
                        broker::device::CDeviceFactory::instance().CreateDevice(
                                devid, "SST");
                        Logger::Info << "Added Generic SST device: " << devid
                                << std::endl;
>>>>>>> 394513a3
                    }
                }
            }
        }
        else
        {
            Logger.Info << "No physical devices specified" << std::endl;
        }

        // Instantiate Dispatcher for message delivery
        broker::CDispatcher dispatch_;
        // Register UUID handler
        //dispatch_.RegisterWriteHandler( "any", &uuidHandler_ );
        // Run server in background thread
        broker::CBroker broker_
                (listenIP_, port_, dispatch_, m_ios, m_conManager);
        // Load the UUID into string
        std::stringstream ss;
        std::string uuidstr;
        ss << u_;
        ss >> uuidstr;
        // Instantiate and register the group management module
        GMAgent GM_(uuidstr, broker_.GetIOService(), dispatch_, m_conManager);
        dispatch_.RegisterReadHandler("gm", &GM_);
        // Instantiate and register the power management module
        lbAgent LB_(uuidstr, broker_.GetIOService(), dispatch_, m_conManager,
                m_phyManager);
        dispatch_.RegisterReadHandler("lb", &LB_);
        // Instantiate and register the state collection module
        SCAgent SC_(uuidstr, broker_.GetIOService(), dispatch_, m_conManager,
                m_phyManager);
        dispatch_.RegisterReadHandler("any", &SC_);

        // The peerlist should be passed into constructors as references or
        // pointers to each submodule to allow sharing peers. NOTE this requires
        // thread-safe access, as well. Shouldn't be too hard since it will
        // mostly be read-only
        if (vm_.count("add-host"))
        {
            std::vector< std::string > arglist_ =
                    vm_["add-host"].as< std::vector<std::string> >( );
            foreach(std::string &s_, arglist_)
            {
                int idx_ = s_.find(':');

                if (idx_ == static_cast<int> ( std::string::npos ))
                { // Not found!
                    std::cerr << "Incorrectly formatted host in config file: "
                            << s_ << std::endl;
                    continue;
                }

                std::string host_(s_.begin(), s_.begin() + idx_),
                        port1_(s_.begin() + ( idx_ + 1 ), s_.end());
                // Construct the UUID of host from its DNS
                uuid u1_ = uuid::from_dns(host_);
                //Load the UUID into string
                std::stringstream uu_;
                uu_ << u1_;
                // Add the UUID to the list of known hosts
                //XXX This mechanism sould change to allow dynamically arriving
                //nodes with UUIDS not constructed using their DNS names
                m_conManager.PutHostname(uu_.str(), host_, port1_);
            }
        }
        else
        {
            Logger.Info << "Not adding any hosts on startup." << std::endl;
        }

        // Add the local connection to the hostname list
        m_conManager.PutHostname(uuidstr, "localhost", port_);
        // Block all signals for background thread.
        sigset_t new_mask;
        sigfillset(&new_mask);
        sigset_t old_mask;
        pthread_sigmask(SIG_BLOCK, &new_mask, &old_mask);
        Logger.Info << "Starting CBroker thread" << std::endl;
        boost::thread thread_
                (boost::bind(&broker::CBroker::Run, &broker_));
        // Restore previous signals.
        pthread_sigmask(SIG_SETMASK, &old_mask, 0);
<<<<<<< HEAD
        Logger.Debug << "Starting thread of Modules" << std::endl;
        boost::thread thread2_( boost::bind(&GMAgent::Run, &GM_)
                                , boost::bind(&lbAgent::LB, &LB_)
                                //, boost::bind(&SCAgent::SC, &SC_)
                              );
=======
        Logger::Debug << "Starting thread of Modules" << std::endl;
        boost::thread thread2_(boost::bind(&GMAgent::Run, &GM_)
                , boost::bind(&lbAgent::LB, &LB_)
                , boost::bind(&SCAgent::SC, &SC_)
                );
>>>>>>> 394513a3
        // Wait for signal indicating time to shut down.
        sigset_t wait_mask;
        sigemptyset(&wait_mask);
        sigaddset(&wait_mask, SIGINT);
        sigaddset(&wait_mask, SIGQUIT);
        sigaddset(&wait_mask, SIGTERM);
        pthread_sigmask(SIG_BLOCK, &wait_mask, 0);
        int sig = 0;
        sigwait(&wait_mask, &sig);
        std::cout << "Shutting down cleanly." << std::endl;
        // Stop the modules
        GM_.Stop();
        // Stop the server.
        broker_.Stop();
        // Bring in threads.
        thread_.join();
        thread2_.join();
        std::cout << "Goodbye..." << std::endl;
    }
    catch (std::exception& e)
    {
<<<<<<< HEAD
        Logger.Error << "Exception in main():" << e.what() << std::endl;
=======
        Logger::Error << e.what() << std::endl;
    }
    catch (std::string message) // Probably need something more robust...
    {
        Logger::Error << message << std::endl;
>>>>>>> 394513a3
    }
    catch (const char* message)
    {
        Logger::Error << message << std::endl;
    }

    return 0;
}

#endif // !defined(_WIN32)<|MERGE_RESOLUTION|>--- conflicted
+++ resolved
@@ -63,17 +63,9 @@
 #include <pthread.h>
 #include <signal.h>
 
-<<<<<<< HEAD
 std::string basename( const std::string &s )
 // Returns the filename without directory path
 // This works for both Windows and UNIX-style paths
-=======
-//
-CREATE_STD_LOGS()
-
-/// Returns the filename without directory path.
-std::string basename(const std::string &s)
->>>>>>> 394513a3
 {
     // This works for both Windows and UNIX-style paths
     size_t idx;
@@ -84,12 +76,7 @@
 /// Broker entry point
 int main(int argc, char* argv[])
 {
-<<<<<<< HEAD
     CGlobalLogger::instance().SetGlobalLevel( 7 );
-=======
-    Logger::Log::setLevel(3);
-    Logger::Debug << __PRETTY_FUNCTION__ << std::endl;
->>>>>>> 394513a3
     // Variable Declaration
     po::options_description genOpts_("General Options"),
             configOpts_("Configuration"),
@@ -125,7 +112,6 @@
                 ( "uuid,u", "Print this node's generated uuid and exit" );
         // This is for arguments in a config file or as arguments
         configOpts_.add_options()
-<<<<<<< HEAD
         ("add-host", po::value<std::vector<std::string> >()->
          composing(), "peer hostname:port pair")
         ("address", po::value<std::string>(&listenIP_)->
@@ -143,28 +129,6 @@
         ("verbose,v", po::value<int>(&verbose_)->
          implicit_value(5)->default_value(7),
          "enable verbose output (optionally specify level)");
-=======
-                ( "add-host", po::value<std::vector<std::string> >( )->
-                composing(), "peer hostname:port pair" )
-                ( "address", po::value<std::string > ( &listenIP_ )->
-                default_value("0.0.0.0"), "IP interface to listen on" )
-                ( "port,p", po::value<std::string > ( &port_ )->
-                default_value("1870"), "TCP port to listen on" )
-                ( "add-device,d", po::value<std::vector<std::string> >( )->
-                composing(), "physical device name:type pair" )
-                ( "client-host,l", po::value<std::string > ( &interHost )->
-                default_value(""), "Hostname to use for the "
-                "lineclient/RTDSclient to connect." )
-                ( "client-port,q", po::value<std::string > ( &interPort )->
-                default_value("4001"), "The port to use for the "
-                "lineclient/RTDSclient to connect." )
-                ( "xml,x", po::value<std::string >
-                ( &xml )->default_value("FPGA.xml"),
-                "filename of FPGA message specification" )
-                ( "verbose,v", po::value<int>( &verbose_ )->
-                implicit_value(5)->default_value(3),
-                "enable verbose output (optionally specify level)" );
->>>>>>> 394513a3
         hiddenOpts_.add_options()
                 ( "setuuid", po::value<std::string > ( &uuid_ ),
                 "UUID for this host" );
@@ -190,15 +154,9 @@
 
         if (vm_.count("verbose"))
         {
-<<<<<<< HEAD
             CGlobalLogger::instance().SetGlobalLevel( verbose_ );
             
             if ( !vm_["verbose"].defaulted() )
-=======
-            Logger::Log::setLevel(verbose_);
-
-            if (!vm_["verbose"].defaulted())
->>>>>>> 394513a3
             {
                 cliVerbose_ = true;
             }
@@ -211,25 +169,15 @@
             if (!vm_["config"].defaulted())
             { // User specified a config file, so we should let
                 // them know that we can't load it
-<<<<<<< HEAD
                 Logger.Error << "Unable to load config file: "
                 << cfgFile_ << std::endl;
-=======
-                Logger::Error << "Unable to load config file: "
-                        << cfgFile_ << std::endl;
->>>>>>> 394513a3
                 return -1;
             }
             else
             {
                 // File doesn't exist or couldn't open it for read.
-<<<<<<< HEAD
                 Logger.Error << "Config file doesn't exist. "
                 << "Skipping." << std::endl;
-=======
-                Logger::Notice << "Config file doesn't exist. "
-                        << "Skipping." << std::endl;
->>>>>>> 394513a3
             }
         }
         else
@@ -237,11 +185,7 @@
             // Process the config
             po::store(parse_config_file(ifs_, cfgOpts_), vm_);
             po::notify(vm_);
-<<<<<<< HEAD
             Logger.Info << "Config file successfully loaded."<< std::endl;
-=======
-            Logger::Info << "Config file successfully loaded." << std::endl;
->>>>>>> 394513a3
         }
 
         if (cliVerbose_ == false && vm_.count("verbose"))
@@ -249,11 +193,7 @@
             // If user specified verbose level on command line, it
             // overrides cfg file option. Otherwise, check to see
             // if the user did set verbosity in cfg.
-<<<<<<< HEAD
             CGlobalLogger::instance().SetGlobalLevel( verbose_ );
-=======
-            Logger::Log::setLevel(verbose_);
->>>>>>> 394513a3
         }
 
         if (vm_.count("help"))
@@ -323,6 +263,8 @@
         if (vm_.count("add-device") > 0)
         {
             broker::device::RegisterPhysicalDevices();
+            broker::device::CDeviceFactory& factory =
+                    broker::device::CDeviceFactory::instance();
 
             std::vector< std::string > device_list =
                     vm_["add-device"].as< std::vector<std::string> >( );
@@ -337,83 +279,44 @@
 
                     if (m_phyManager.DeviceExists(DevName_))
                     {
-<<<<<<< HEAD
-                        Logger.Warn << "Duplicate device: " << DevName_ << std::endl;
-=======
-                        Logger::Warn << "Duplicate device: " << DevName_
+                        Logger.Warn << "Duplicate device: " << DevName_
                                 << std::endl;
->>>>>>> 394513a3
                     }
                     else if (DevType_ == "DRER")
                     {
-<<<<<<< HEAD
-                        factory.CreateDevice<broker::device::CDeviceDRER>( DevName_ );
-                        Logger.Info << "Added DRER device: " << DevName_ << std::endl;
-=======
-                        broker::device::CDeviceFactory::instance().CreateDevice(
-                                DevName_, "DRER");
-                        Logger::Info << "Added DRER device: " << DevName_
+                        factory.CreateDevice(DevName_, "DRER");
+                        Logger.Info << "Added DRER device: " << DevName_ 
                                 << std::endl;
->>>>>>> 394513a3
                     }
                     else if (DevType_ == "DESD")
                     {
-<<<<<<< HEAD
-                        factory.CreateDevice<broker::device::CDeviceDESD>( DevName_ );
-                        Logger.Info << "Added DESD device: " << DevName_ << std::endl;
-=======
-                        broker::device::CDeviceFactory::instance().CreateDevice(
-                                DevName_, "DESD");
-                        Logger::Info << "Added DESD device: " << DevName_
+                        factory.CreateDevice(DevName_, "DESD");
+                        Logger.Info << "Added DESD device: " << DevName_
                                 << std::endl;
->>>>>>> 394513a3
                     }
                     else if (DevType_ == "LOAD")
                     {
-<<<<<<< HEAD
-                        factory.CreateDevice<broker::device::CDeviceLOAD>( DevName_ );
-                        Logger.Info << "Added LOAD device: " << DevName_ << std::endl;
-=======
-                        broker::device::CDeviceFactory::instance().CreateDevice(
-                                DevName_, "LOAD");
-                        Logger::Info << "Added LOAD device: " << DevName_
+                        factory.CreateDevice(DevName_, "LOAD");
+                        Logger.Info << "Added LOAD device: " << DevName_
                                 << std::endl;
->>>>>>> 394513a3
                     }
                     else if (DevType_ == "SST")
                     {
-<<<<<<< HEAD
-                        factory.CreateDevice<broker::device::CDeviceSST>( DevName_ );
+                        factory.CreateDevice(DevName_, "SST");
                         Logger.Info << "Added SST: " << DevName_ << std::endl;
-=======
-                        broker::device::CDeviceFactory::instance().CreateDevice(
-                                DevName_, "SST");
-                        Logger::Info << "Added SST: " << DevName_ << std::endl;
->>>>>>> 394513a3
                     }
                 }
                 else
                 {
                     if (m_phyManager.DeviceExists(devid))
                     {
-<<<<<<< HEAD
                         Logger.Warn << "Duplicate device: " << devid << std::endl;
                     }
                     else
                     {
-                        factory.CreateDevice<broker::device::CDeviceSST>( devid );
-                        Logger.Info << "Added Generic SST device: " << devid << std::endl;
-=======
-                        Logger::Warn << "Duplicate device: " << devid
+                        factory.CreateDevice(devid, "SST");
+                        Logger.Info << "Added Generic SST device: " << devid
                                 << std::endl;
-                    }
-                    else
-                    {
-                        broker::device::CDeviceFactory::instance().CreateDevice(
-                                devid, "SST");
-                        Logger::Info << "Added Generic SST device: " << devid
-                                << std::endl;
->>>>>>> 394513a3
                     }
                 }
             }
@@ -496,19 +399,11 @@
                 (boost::bind(&broker::CBroker::Run, &broker_));
         // Restore previous signals.
         pthread_sigmask(SIG_SETMASK, &old_mask, 0);
-<<<<<<< HEAD
         Logger.Debug << "Starting thread of Modules" << std::endl;
         boost::thread thread2_( boost::bind(&GMAgent::Run, &GM_)
                                 , boost::bind(&lbAgent::LB, &LB_)
                                 //, boost::bind(&SCAgent::SC, &SC_)
                               );
-=======
-        Logger::Debug << "Starting thread of Modules" << std::endl;
-        boost::thread thread2_(boost::bind(&GMAgent::Run, &GM_)
-                , boost::bind(&lbAgent::LB, &LB_)
-                , boost::bind(&SCAgent::SC, &SC_)
-                );
->>>>>>> 394513a3
         // Wait for signal indicating time to shut down.
         sigset_t wait_mask;
         sigemptyset(&wait_mask);
@@ -530,19 +425,15 @@
     }
     catch (std::exception& e)
     {
-<<<<<<< HEAD
-        Logger.Error << "Exception in main():" << e.what() << std::endl;
-=======
-        Logger::Error << e.what() << std::endl;
+        Logger.Error << e.what() << std::endl;
     }
     catch (std::string message) // Probably need something more robust...
     {
-        Logger::Error << message << std::endl;
->>>>>>> 394513a3
+        Logger.Error << message << std::endl;
     }
     catch (const char* message)
     {
-        Logger::Error << message << std::endl;
+        Logger.Error << message << std::endl;
     }
 
     return 0;
