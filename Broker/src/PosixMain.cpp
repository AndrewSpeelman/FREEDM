--- conflicted
+++ resolved
@@ -111,13 +111,10 @@
     po::variables_map vm;
     std::ifstream ifs;
     std::string cfgFile, loggerCfgFile, adapterCfgFile;
-<<<<<<< HEAD
-    std::string listenIP, port, hostname, uuidgenerator;
-=======
-    std::string listenIP, port, uuidString, hostname, uuidgenerator, fport;
->>>>>>> 14c79d81
+    std::string listenIP, port, hostname, uuidgenerator, fport;
     unsigned int globalVerbosity;
     CUuid uuid;
+    boost::asio::io_service ios;
 
     try
     {
@@ -145,17 +142,7 @@
                 "IP interface to listen for peers on" )
                 ( "port,p",
                 po::value<std::string > ( &port )->default_value("1870"),
-<<<<<<< HEAD
                 "TCP port to listen for peers on" )
-                ( "factory-port", po::value<unsigned short>(&factoryPort)->
-                default_value(1610), "port number for the adapter factory" )
-                ( "adapter-port",
-                po::value<std::vector<std::string> >()->composing(),
-                "available port ranges start:end for ARM adapters" )
-                ( "adapter-config", po::value<std::string>( &adapterCfgFile ),
-                "filename of the adapter specification" )
-=======
-                "TCP port to listen on" )
                 ( "factory-port", po::value<std::string>(&fport),
                 "port for plug and play session protocol" )
                 ( "adapter-port",
@@ -164,7 +151,6 @@
                 ( "adapter-config", po::value<std::string>(&adapterCfgFile),
                 "filename of the adapter specification for physical devices" )
                 ( "list-loggers", "Print all the available loggers and exit" )
->>>>>>> 14c79d81
                 ( "logger-config",
                 po::value<std::string > ( &loggerCfgFile )->
                 default_value("./config/logger.cfg"),
@@ -230,7 +216,6 @@
             return 0;
         }
 
-<<<<<<< HEAD
         if (uuidgenerator != "" || vm.count("uuid"))
         {
             std::size_t colonPosition = uuidgenerator.find(':');
@@ -239,13 +224,6 @@
                 // need to use his port to generate the uuid, not ours
                 port = uuidgenerator.substr(colonPosition+1);
                 uuidgenerator = uuidgenerator.substr(0, colonPosition);
-=======
-        boost::asio::io_service ios;
-        std::stringstream ss2;
-        std::string uuidstr2;
-        ss2 << uuid;
-        ss2 >> uuidstr2;
->>>>>>> 14c79d81
 
                 // this is just a sanity-check
                 bool badLexicalCast = false;
@@ -253,7 +231,7 @@
                 {
                     (void) boost::lexical_cast<int>(port);
                 }
-                catch (boost::bad_lexical_cast)
+                catch (boost::bad_lexical_cast &)
                 {
                     badLexicalCast = true;
                 }
