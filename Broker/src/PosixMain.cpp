////////////////////////////////////////////////////////////////////////////////
/// @file      PosixMain.cpp
///
/// @author    Derek Ditch <derek.ditch@mst.edu>
///
/// @project   FREEDM DGI
///
/// @description Main entry point for POSIX systems for the Broker system and
///  accompanying software modules.
///
/// These source code files were created at the Missouri University of Science
/// and Technology, and are intended for use in teaching or research. They may
/// be freely copied, modified and redistributed as long as modified versions
/// are clearly marked as such and this notice is not removed.
///
/// Neither the authors nor Missouri S&T make any warranty, express or implied,
/// nor assume any legal responsibility for the accuracy, completeness or
/// usefulness of these files or any information distributed with these files.
///
/// Suggested modifications or questions about these files can be directed to
/// Dr. Bruce McMillin, Department of Computer Science, Missouri University of
/// Science and Technology, Rolla, MO 65409 <ff@mst.edu>.
////////////////////////////////////////////////////////////////////////////////

#if !defined(_WIN32)

#include <iostream>
#include <set>
#include <string>
#include <sstream>
#include <vector>

#include <pthread.h>
#include <signal.h>

#include <boost/asio.hpp>
#include <boost/asio/ip/host_name.hpp> //for ip::host_name()
#include <boost/assign/list_of.hpp>
#include <boost/bind.hpp>
#include <boost/foreach.hpp>
#include <boost/thread.hpp>
#include <boost/program_options.hpp>

#define foreach BOOST_FOREACH

namespace po = boost::program_options;

#include "CBroker.hpp"
#include "CConnectionManager.hpp"
#include "CDispatcher.hpp"
#include "CGlobalConfiguration.hpp"
#include "CLogger.hpp"
#include "CUuid.hpp"
#include "config.hpp"
#include "device/CPhysicalDeviceManager.hpp"
#include "device/CDeviceFactory.hpp"
#include "device/PhysicalDeviceTypes.hpp"
#include "gm/GroupManagement.hpp"
#include "lb/LoadBalance.hpp"
#include "sc/CStateCollection.hpp"
#include "Utility.hpp"
#include "version.h"

using namespace freedm;

static CLocalLogger Logger(__FILE__);

/// Broker entry point
int main(int argc, char* argv[])
{
    CGlobalLogger::instance().SetGlobalLevel(7);
    // Variable Declaration
    po::options_description genOpts("General Options"),
            configOpts("Configuration"), hiddenOpts("hidden");
    po::options_description visibleOpts, cliOpts, cfgOpts;
    po::positional_options_description posOpts;
    po::variables_map vm;
    std::ifstream ifs;
    std::string cfgFile, loggerCfgFile, fpgaCfgFile;
    std::string listenIP, port, uuidString, hostname, uuidgenerator;
    // Line/RTDS Client options
    std::string interHost;
    std::string interPort;
    unsigned int globalVerbosity;
    CUuid uuid;

    // Load Config Files
    try
    {
        // Check command line arguments.
        genOpts.add_options()
        ("help,h", "print usage help (this screen)")
        ("version,V", "print version info")
        ("config,c",
                po::value<std::string>(&cfgFile)->
        default_value("./config/freedm.cfg"),
                "filename of additional configuration.")
        ("generateuuid,g", 
                po::value<std::string >(&uuidgenerator)->default_value(""),
                "Generate a uuid for the specified host, output it, and exit")
        ("uuid,u", "Print this node's generated uuid and exit");
        
        // This is for arguments in a config file or as arguments
        configOpts.add_options()
        ("add-host", 
                po::value<std::vector<std::string> >()->composing(),
                "peer hostname:port pair")
        ("address", 
                po::value<std::string>(&listenIP)->default_value("0.0.0.0"),
                "IP interface to listen on")
        ("port,p", 
                po::value<std::string>(&port)->default_value("1870"),
                "TCP port to listen on")
        ("add-device,d", 
                po::value<std::vector<std::string> >()->composing(),
                "physical device name:type pair")
        ("client-host,l", 
                po::value<std::string>(&interHost)->default_value(""), 
                "Hostname to use for the lineclient/RTDSclient to connect.")
        ("client-port,q", 
                po::value<std::string>(&interPort)->default_value("4001"),
                "The port to use for the lineclient/RTDSclient to connect.")
        ("fpga-message", 
                po::value<std::string>(&fpgaCfgFile)->
        default_value("./config/FPGA.xml"),
                "filename of the FPGA message specification")
        ("logger-config", 
                po::value<std::string>(&loggerCfgFile)->
        default_value("./config/logger.cfg"),
                "name of the logger verbosity configuration file")
        ("verbose,v", 
                po::value<unsigned int>(&globalVerbosity)->
        implicit_value(5)->default_value(5),
                "enable verbose output (optionally specify level)");
        hiddenOpts.add_options()
                ( "setuuid", po::value<std::string> ( &uuidString ),
                "UUID for this host" );

        // Specify positional arguments
        posOpts.add("address", 1).add("port", 1);
        // Visible options
        visibleOpts.add(genOpts).add(configOpts);
        // Options allowed on command line
        cliOpts.add(visibleOpts).add(hiddenOpts);
        // Options allowed in config file
        cfgOpts.add(configOpts).add(hiddenOpts);
        // If submodules need custom commandline options
        // there should be a 'registration' of those options here.
        // Other modules should use options of the form: 'modulename.option'
        // This prevents namespace conflicts
        // Add them all to the mapping component
        po::store(po::command_line_parser(argc, argv)
                .options(cliOpts).positional(posOpts).run(), vm);
        po::notify(vm);
        
        // Read options from the main config file.
        ifs.open(cfgFile.c_str());
        if (!ifs)
        {
            Logger.Error << "Unable to load config file: "
                    << cfgFile << std::endl;
            return -1;
        }
        else
        {
            // Process the config
            po::store(parse_config_file(ifs, cfgOpts), vm);
            po::notify(vm);

            if (!vm.count("help"))
            {
                Logger.Info << "Config file " << cfgFile <<
                        " successfully loaded." << std::endl;
            }
        }
        ifs.close();

        if (vm.count("help"))
        {
            std::cerr << visibleOpts << std::endl;
            return 0;
        }
        if (uuidgenerator != "" || vm.count("uuid"))
        {
            if (uuidgenerator == "")
            {
                uuidgenerator = boost::asio::ip::host_name();
            }
            uuid = freedm::CUuid::from_dns(uuidgenerator);
            std::cout << uuid << std::endl;
            return 0;
        }

        if (vm.count("version"))
        {
            std::cout << basename(argv[0])
                    << " (FREEDM DGI Revision "
                    << BROKER_VERSION << ")" << std::endl
                    << "Copyright (C) 2012 Missouri S&T. "
                    << "All rights reserved."
                    << std::endl;
            return 0;
        }

        if (vm.count("uuid"))
        {
            uuid = static_cast<CUuid>(uuidString);
            Logger.Info << "Loaded UUID: " << uuid << std::endl;
        }
        else
        {
            // Try to resolve the host's dns name
            hostname = boost::asio::ip::host_name();
            Logger.Info << "Hostname: " << hostname << std::endl;
            uuid = CUuid::from_dns(hostname);
            Logger.Info << "Generated UUID: " << uuid << std::endl;
        }
        // Refine the logger verbosity settings.
        CGlobalLogger::instance().SetGlobalLevel(globalVerbosity);
        CGlobalLogger::instance().SetInitialLoggerLevels(loggerCfgFile);

        std::stringstream ss2;
        std::string uuidstr2;
        ss2 << uuid;
        ss2 >> uuidstr2;
        /// Prepare the global Configuration
        CGlobalConfiguration::instance().SetHostname(hostname);
        CGlobalConfiguration::instance().SetUUID(uuidstr2);
        CGlobalConfiguration::instance().SetListenPort(port);
        CGlobalConfiguration::instance().SetListenAddress(listenIP);
        //constructors for initial mapping
        broker::CConnectionManager conManager;
        broker::device::CPhysicalDeviceManager phyManager;
        broker::ConnectionPtr newConnection;
        boost::asio::io_service ios;

        // configure the device factory
        // interHost is the hostname of the machine that runs the simulation
        // interPort is the port number this DGI and simulation communicate in
        broker::device::CDeviceFactory::instance().init(
                phyManager, ios, interHost, interPort, fpgaCfgFile);

        // Create Devices
        if (vm.count("add-device") > 0)
        {
            broker::device::RegisterPhysicalDevices();
            broker::device::CDeviceFactory& factory =
                    broker::device::CDeviceFactory::instance();

            std::vector< std::string > device_list =
                    vm["add-device"].as< std::vector<std::string> >( );
            foreach(std::string &devid, device_list)
            {
                int idx = devid.find(':');

                if (idx != static_cast<int> ( std::string::npos ))
                {
                    std::string DevName_(devid.begin(), devid.begin() + idx),
                            DevType_(devid.begin() + ( idx + 1 ), devid.end());

                    if (phyManager.DeviceExists(DevName_))
                    {
                        Logger.Warn << "Duplicate device: " << DevName_
                                << std::endl;
                    }
                    else if (DevType_ == "DRER")
                    {
                        factory.CreateDevice(DevName_, "DRER");
                        Logger.Info << "Added DRER device: " << DevName_ 
                                << std::endl;
                    }
                    else if (DevType_ == "DESD")
                    {
                        factory.CreateDevice(DevName_, "DESD");
                        Logger.Info << "Added DESD device: " << DevName_
                                << std::endl;
                    }
                    else if (DevType_ == "LOAD")
                    {
                        factory.CreateDevice(DevName_, "LOAD");
                        Logger.Info << "Added LOAD device: " << DevName_
                                << std::endl;
                    }
                    else if (DevType_ == "SST")
                    {
                        factory.CreateDevice(DevName_, "SST");
                        Logger.Info << "Added SST: " << DevName_ << std::endl;
                    }
                }
                else
                {
                    if (phyManager.DeviceExists(devid))
                    {
                        Logger.Warn << "Duplicate device: " << devid << 
                                std::endl;
                    }
                    else
                    {
                        factory.CreateDevice(devid, "SST");
                        Logger.Info << "Added Generic SST device: " << devid
                                << std::endl;
                    }
                }
            }
        }
        else
        {
            Logger.Info << "No physical devices specified" << std::endl;
        }

        // Instantiate Dispatcher for message delivery
        broker::CDispatcher dispatch;
        // Register UUID handler
        //dispatch_.RegisterWriteHandler( "any", &uuidHandler_ );
        // Run server in background thread
        broker::CBroker broker(listenIP, port, dispatch, ios, conManager);
        // Load the UUID into string
        std::stringstream ss;
        std::string uuidstr;
        ss << uuid;
        ss >> uuidstr;
        // Instantiate and register the group management module
<<<<<<< HEAD
        GMAgent GM_ (uuidstr, broker_);
        dispatch_.RegisterReadHandler("gm", "gm", &GM_);
        // Instantiate and register the power management module
        lbAgent LB_ (uuidstr, broker_, m_phyManager);
        dispatch_.RegisterReadHandler("lb", "lb", &LB_);
        // Instantiate and register the state collection module
        SCAgent SC_ (uuidstr, broker_, m_phyManager);
        dispatch_.RegisterReadHandler("sc", "any", &SC_);
        
        // The peerlist should be passed into constructors as references or pointers
        // to each submodule to allow sharing peers. NOTE this requires thread-safe
        // access, as well. Shouldn't be too hard since it will mostly be read-only
        if (vm_.count("add-host"))
=======
        GMAgent GM(uuidstr, broker.GetIOService(), dispatch, conManager);
        dispatch.RegisterReadHandler("gm", &GM);
        // Instantiate and register the power management module
        lbAgent LB(uuidstr, broker.GetIOService(), dispatch, conManager,
                phyManager);
        dispatch.RegisterReadHandler("lb", &LB);
        // Instantiate and register the state collection module
        SCAgent SC(uuidstr, broker.GetIOService(), dispatch, conManager,
                phyManager);
        dispatch.RegisterReadHandler("any", &SC);

        // The peerlist should be passed into constructors as references or
        // pointers to each submodule to allow sharing peers. NOTE this requires
        // thread-safe access, as well. Shouldn't be too hard since it will
        // mostly be read-only
        if (vm.count("add-host"))
>>>>>>> 950e984e
        {
            std::vector< std::string > arglist_ =
                    vm["add-host"].as< std::vector<std::string> >( );
            foreach(std::string& s, arglist_)
            {
                int idx = s.find(':');

                if (idx == static_cast<int> ( std::string::npos ))
                { // Not found!
                    std::cerr << "Incorrectly formatted host in config file: "
                            << s << std::endl;
                    continue;
                }

                std::string host(s.begin(), s.begin() + idx),
                        port1(s.begin() + ( idx + 1 ), s.end());
                // Construct the UUID of host from its DNS
                CUuid u1 = CUuid::from_dns(host);
                //Load the UUID into string
                std::stringstream uu;
                uu << u1;
                // Add the UUID to the list of known hosts
                //XXX This mechanism should change to allow dynamically arriving
                //nodes with UUIDS not constructed using their DNS names
                conManager.PutHostname(uu.str(), host, port1);
            }
        }
        else
        {
            Logger.Info << "Not adding any hosts on startup." << std::endl;
        }

        // Add the local connection to the hostname list
        conManager.PutHostname(uuidstr, "localhost", port);
        // Block all signals for background thread.
        sigset_t new_mask;
        sigfillset(&new_mask);
        sigset_t old_mask;
        pthread_sigmask(SIG_BLOCK, &new_mask, &old_mask);
        Logger.Info << "Starting CBroker thread" << std::endl;
        boost::thread thread_
                (boost::bind(&broker::CBroker::Run, &broker));
        // Restore previous signals.
        pthread_sigmask(SIG_SETMASK, &old_mask, 0);
        Logger.Debug << "Starting thread of Modules" << std::endl;
<<<<<<< HEAD
        boost::thread thread2_( boost::bind(&GMAgent::Run, &GM_)
                                , boost::bind(&lbAgent::LB, &LB_)
=======
        boost::thread thread2_( boost::bind(&GMAgent::Run, &GM)
                                , boost::bind(&lbAgent::LB, &LB)
                                //, boost::bind(&SCAgent::SC, &SC_)
>>>>>>> 950e984e
                              );
        // Wait for signal indicating time to shut down.
        sigset_t wait_mask;
        sigemptyset(&wait_mask);
        sigaddset(&wait_mask, SIGINT);
        sigaddset(&wait_mask, SIGQUIT);
        sigaddset(&wait_mask, SIGTERM);
        pthread_sigmask(SIG_BLOCK, &wait_mask, 0);
        int sig = 0;
        sigwait(&wait_mask, &sig);
        std::cout << "Shutting down cleanly." << std::endl;
        // Stop the modules
        GM.Stop();
        // Stop the server.
        broker.Stop();
        // Bring in threads.
        thread_.join();
        thread2_.join();
        std::cout << "Goodbye..." << std::endl;
    }
    catch (std::exception& e)
    {
        Logger.Error << e.what() << std::endl;
    }
    catch (std::string message) // Probably need something more robust...
    {
        Logger.Error << message << std::endl;
    }
    catch (const char* message)
    {
        Logger.Error << message << std::endl;
    }

    return 0;
}

#endif // !defined(_WIN32)<|MERGE_RESOLUTION|>--- conflicted
+++ resolved
@@ -320,38 +320,20 @@
         ss << uuid;
         ss >> uuidstr;
         // Instantiate and register the group management module
-<<<<<<< HEAD
-        GMAgent GM_ (uuidstr, broker_);
-        dispatch_.RegisterReadHandler("gm", "gm", &GM_);
+        GMAgent GM(uuidstr, broker);
+        dispatch.RegisterReadHandler("gm", "gm", &GM);
         // Instantiate and register the power management module
-        lbAgent LB_ (uuidstr, broker_, m_phyManager);
-        dispatch_.RegisterReadHandler("lb", "lb", &LB_);
+        lbAgent LB(uuidstr, broker, phyManager);
+        dispatch.RegisterReadHandler("lb", "lb", &LB);
         // Instantiate and register the state collection module
-        SCAgent SC_ (uuidstr, broker_, m_phyManager);
-        dispatch_.RegisterReadHandler("sc", "any", &SC_);
+        SCAgent SC(uuidstr, broker, phyManager);
+        dispatch.RegisterReadHandler("sc", "any", &SC);
         
-        // The peerlist should be passed into constructors as references or pointers
-        // to each submodule to allow sharing peers. NOTE this requires thread-safe
-        // access, as well. Shouldn't be too hard since it will mostly be read-only
-        if (vm_.count("add-host"))
-=======
-        GMAgent GM(uuidstr, broker.GetIOService(), dispatch, conManager);
-        dispatch.RegisterReadHandler("gm", &GM);
-        // Instantiate and register the power management module
-        lbAgent LB(uuidstr, broker.GetIOService(), dispatch, conManager,
-                phyManager);
-        dispatch.RegisterReadHandler("lb", &LB);
-        // Instantiate and register the state collection module
-        SCAgent SC(uuidstr, broker.GetIOService(), dispatch, conManager,
-                phyManager);
-        dispatch.RegisterReadHandler("any", &SC);
-
         // The peerlist should be passed into constructors as references or
         // pointers to each submodule to allow sharing peers. NOTE this requires
         // thread-safe access, as well. Shouldn't be too hard since it will
         // mostly be read-only
         if (vm.count("add-host"))
->>>>>>> 950e984e
         {
             std::vector< std::string > arglist_ =
                     vm["add-host"].as< std::vector<std::string> >( );
@@ -397,14 +379,8 @@
         // Restore previous signals.
         pthread_sigmask(SIG_SETMASK, &old_mask, 0);
         Logger.Debug << "Starting thread of Modules" << std::endl;
-<<<<<<< HEAD
-        boost::thread thread2_( boost::bind(&GMAgent::Run, &GM_)
-                                , boost::bind(&lbAgent::LB, &LB_)
-=======
-        boost::thread thread2_( boost::bind(&GMAgent::Run, &GM)
+        boost::thread thread2( boost::bind(&GMAgent::Run, &GM)
                                 , boost::bind(&lbAgent::LB, &LB)
-                                //, boost::bind(&SCAgent::SC, &SC_)
->>>>>>> 950e984e
                               );
         // Wait for signal indicating time to shut down.
         sigset_t wait_mask;
@@ -422,7 +398,7 @@
         broker.Stop();
         // Bring in threads.
         thread_.join();
-        thread2_.join();
+        thread2.join();
         std::cout << "Goodbye..." << std::endl;
     }
     catch (std::exception& e)
