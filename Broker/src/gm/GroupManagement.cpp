--- conflicted
+++ resolved
@@ -320,7 +320,6 @@
               <<"SYSTEM NODES"<<std::endl;
     foreach(PeerNodePtr peer_, m_AllPeers | boost::adaptors::map_values)
     {
-<<<<<<< HEAD
         nodestatus<<"Node: "<<peer_->GetUUID()<<" State: ";
         if(peer_->GetUUID() == GetUUID())
         {
@@ -345,22 +344,6 @@
     nodestatus<<"Groups Elected/Formed: "<<m_groupselection<<"/"<<m_groupsformed<<std::endl;                        
     nodestatus<<"Groups Joined/Broken: "<<m_groupsjoined<<"/"<<m_groupsbroken;                        
     Logger::Warn<<nodestatus.str()<<std::endl;
-=======
-      nodestatus<<"Up (Coordinator)"<<std::endl;
-    }
-    else if(CountInPeerSet(m_UpNodes,peer_) > 0)
-    {
-      nodestatus<<"Up (In Group)"<<std::endl; 
-    }
-    else
-    {
-      nodestatus<<"Unknown"<<std::endl;
-    }
-  } 
-  Logger::Status<<nodestatus.str()<<std::endl;
-  Logger::Info<<"Groups Elected/Formed: "<<m_groupselection<<"/"<<m_groupsformed<<std::endl;            
-  Logger::Info<<"Groups Joined/Broken: "<<m_groupsjoined<<"/"<<m_groupsbroken;            
->>>>>>> 2f8e541d
 }
 ///////////////////////////////////////////////////////////////////////////////
 /// PushPeerList
@@ -401,7 +384,6 @@
 ///////////////////////////////////////////////////////////////////////////////
 void GMAgent::Recovery()
 {
-<<<<<<< HEAD
     Logger::Debug << __PRETTY_FUNCTION__ << std::endl;
     std::stringstream ss_;
     Logger::Notice << "Stopping in group timer "<<__LINE__<<std::endl;
@@ -413,6 +395,12 @@
     m_GrpCounter++;
     m_GroupID = m_GrpCounter;
     m_GroupLeader = GetUUID();
+    foreach( PeerNodePtr peer_, m_AllPeers | boost::adaptors::map_values)
+    {
+        if( peer_->GetUUID() == GetUUID())
+            continue;
+        peer_->GetConnection()->Stop();
+    }
     Logger::Notice << "Changed group: "<< m_GroupID<<" ("<< m_GroupLeader <<")"<<std::endl;
     // Empties the UpList
     m_UpNodes.clear();
@@ -427,35 +415,6 @@
     m_timer.expires_from_now( CHECK_TIMEOUT );
     m_timer.async_wait( boost::bind(&GMAgent::Check, this, boost::asio::placeholders::error));
     m_timerMutex.unlock();
-=======
-  Logger::Debug << __PRETTY_FUNCTION__ << std::endl;
-  std::stringstream ss_;
-  SetStatus(GMPeerNode::ELECTION);
-  Logger::Notice << "+ State Change ELECTION : "<<__LINE__<<std::endl;
-  m_GrpCounter++;
-  m_GroupID = m_GrpCounter;
-  m_GroupLeader = GetUUID();
-  foreach( PeerNodePtr peer_, m_AllPeers | boost::adaptors::map_values)
-  {
-    if( peer_->GetUUID() == GetUUID())
-      continue;
-    peer_->GetConnection()->Stop();
-  }
-  Logger::Notice << "Changed group: "<< m_GroupID<<" ("<< m_GroupLeader <<")"<<std::endl;
-  // Empties the UpList
-  m_UpNodes.clear();
-  SetStatus(GMPeerNode::REORGANIZATION);
-  Logger::Notice << "+ State Change REORGANIZATION : "<<__LINE__<<std::endl;
-  // Perform work assignments, etc here.
-  SetStatus(GMPeerNode::NORMAL);
-  Logger::Notice << "+ State Change NORMAL : "<<__LINE__<<std::endl;
-  // Go to work
-  Logger::Info << "TIMER: Setting CheckTimer (Check): " << __LINE__ << std::endl;
-  m_timerMutex.lock();
-  m_timer.expires_from_now( boost::posix_time::seconds(CHECK_TIMEOUT) );
-  m_timer.async_wait( boost::bind(&GMAgent::Check, this, boost::asio::placeholders::error));
-  m_timerMutex.unlock();
->>>>>>> 2f8e541d
 }
 
 ///////////////////////////////////////////////////////////////////////////////
@@ -559,7 +518,6 @@
 ///////////////////////////////////////////////////////////////////////////////
 void GMAgent::Premerge( const boost::system::error_code &err )
 {
-<<<<<<< HEAD
     Logger::Debug << __PRETTY_FUNCTION__ << std::endl;
     if( !err || (boost::asio::error::operation_aborted == err ))
     { 
@@ -575,45 +533,10 @@
                 list_change = true;
                 EraseInPeerSet(m_UpNodes,peer_);
                 Logger::Info << "No response from peer: "<<peer_->GetUUID()<<std::endl;
+                peer_->GetConnection()->Stop();
             }
         }
         if(m_UpNodes.size() == 0)
-=======
-  Logger::Debug << __PRETTY_FUNCTION__ << std::endl;
-  if( !err || (boost::asio::error::operation_aborted == err ))
-  { 
-    // Timer expired
-    // Everyone who is alive should have responded to are you Coordinator.
-    // Remove everyone who didn't respond (Nodes that are still in AYCResponse)
-    // From the upnodes list.
-    bool list_change = false;
-    foreach( PeerNodePtr peer_, m_AYCResponse | boost::adaptors::map_values)
-    {
-      if(CountInPeerSet(m_UpNodes,peer_))
-      {
-        list_change = true;
-        EraseInPeerSet(m_UpNodes,peer_);
-        Logger::Info << "No response from peer: "<<peer_->GetUUID()<<std::endl;
-        peer_->GetConnection()->Stop();
-      }
-    }
-    if(list_change)
-    {
-      PushPeerList();
-    }
-    m_AYCResponse.clear();
-    if( 0 < m_Coordinators.size() )
-    {
-      m_groupselection++;
-      //This uses appleby's MurmurHash2 to make a unsigned int of the uuid
-      //This becomes that nodes priority.
-      unsigned int myPriority = MurmurHash2(GetUUID().c_str(),GetUUID().length());
-      unsigned int maxPeer_ = 0;
-      foreach( PeerNodePtr peer_, m_Coordinators | boost::adaptors::map_values)
-      {
-        unsigned int temp = MurmurHash2(peer_->GetUUID().c_str(),peer_->GetUUID().length());
-        if(temp > maxPeer_)
->>>>>>> 2f8e541d
         {
             Logger::Notice << "Stopping in group timer "<<__LINE__<<std::endl;
             m_ingrouptimer.Stop();
@@ -694,39 +617,8 @@
 ///////////////////////////////////////////////////////////////////////////////
 void GMAgent::Merge( const boost::system::error_code& err )
 {
-<<<<<<< HEAD
     Logger::Debug << __PRETTY_FUNCTION__ << std::endl;
     if(!IsCoordinator())
-=======
-  Logger::Debug << __PRETTY_FUNCTION__ << std::endl;
-  if(!IsCoordinator())
-  {
-    // Premerge made me wait. If in the waiting period I accepted someone
-    // else's invitation, I am no longer a Coordinator and don't need to worry
-    // about performing this anymore.
-    Logger::Info << "Skipping Merge(): No longer a Coordinator." << std::endl;
-    return;
-  }
-  if( !err )
-  {
-    std::stringstream ss_;
-    // This proc forms a new group by inviting Coordinators in CoordinatorSet
-    SetStatus(GMPeerNode::ELECTION);
-    Logger::Notice << "+ State Change ELECTION : "<<__LINE__<<std::endl;
-    // Update GroupID
-    m_GrpCounter++;
-    m_GroupID = m_GrpCounter;
-    m_GroupLeader = GetUUID();
-    Logger::Notice << "Changed group: " << m_GroupID << " (" << m_GroupLeader << ")" << std::endl;
-    // m_UpNodes are the members of my group.
-    PeerSet tempSet_ = m_UpNodes;
-    m_UpNodes.clear();
-    // Create new invitation and send it to all Coordinators
-    freedm::broker::CMessage m_ = Invitation();
-    Logger::Info <<"SEND: Sending out Invites (Invite Coordinators)"<<std::endl;
-    Logger::Debug <<"Tempset is "<<tempSet_.size()<<" Nodes (IC)"<<std::endl;
-    foreach( PeerNodePtr peer_, m_Coordinators | boost::adaptors::map_values)
->>>>>>> 2f8e541d
     {
         // Premerge made me wait. If in the waiting period I accepted someone
         // else's invitation, I am no longer a Coordinator and don't need to worry
@@ -799,7 +691,7 @@
     {
         /* If the timer expired, err should be false, if canceled,
          * second condition is true.    Timer should only be canceled if
-         * we are no longer waiting on more replies                                             */
+         * we are no longer waiting on more replies  */
         freedm::broker::CMessage m_ = Invitation();
         Logger::Info <<"SEND: Sending out Invites (Invite Group Nodes):"<<std::endl;
         Logger::Debug <<"Tempset is "<<p_tempSet.size()<<" Nodes (IGN)"<<std::endl;
