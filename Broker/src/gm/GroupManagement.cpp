--- conflicted
+++ resolved
@@ -1,15 +1,8 @@
 //////////////////////////////////////////////////////////
-<<<<<<< HEAD
 /// @file GroupManagement.cpp
 ///
 /// @author Derek Ditch <derek.ditch@mst.edu>
 ///         Stephen Jackson <scj7t4@mst.edu>
-=======
-/// @file                 GroupManagement.cpp
-///
-/// @author             Derek Ditch <derek.ditch@mst.edu>
-///                             Stephen Jackson <scj7t4@mst.edu>
->>>>>>> 7f511438
 ///
 /// @compiler         C++
 ///
@@ -49,6 +42,7 @@
 
 #include "Utility.hpp"
 #include "CMessage.hpp"
+#include "types/remotehost.hpp"
 
 #include <algorithm>
 #include <cassert>
@@ -112,7 +106,6 @@
 {
     //-----------------------------------------------------------------------------
     // MurmurHash2, by Austin Appleby
-<<<<<<< HEAD
 
     // Note - This code makes a few assumptions about how your machine behaves -
 
@@ -152,47 +145,6 @@
         h *= m; 
         h ^= k;
 
-=======
-
-    // Note - This code makes a few assumptions about how your machine behaves -
-
-    // 1. We can read a 4-byte value from any address without crashing
-    // 2. sizeof(int) == 4
-
-    // And it has a few limitations -
-
-    // 1. It will not work incrementally.
-    // 2. It will not produce the same results on little-endian and big-endian
-    //        machines.
-
-    unsigned int seed = 1061988; //Happy Birthday
-
-    // 'm' and 'r' are mixing constants generated offline.
-    // They're not really 'magic', they just happen to work well.
-
-    const unsigned int m = 0x5bd1e995;
-    const int r = 24;
-
-    // Initialize the hash to a 'random' value
-
-    unsigned int h = seed ^ p_len;
-
-    // Mix 4 bytes at a time into the hash
-
-    const unsigned char * data = (const unsigned char *)p_key;
-
-    while(p_len >= 4)
-    {
-        unsigned int k = *(unsigned int *)data;
-
-        k *= m; 
-        k ^= k >> r; 
-        k *= m; 
-        
-        h *= m; 
-        h ^= k;
-
->>>>>>> 7f511438
         data += 4;
         p_len -= 4;
     }
@@ -229,21 +181,12 @@
 /// @param p_conManager: The connection manager to use in this class.
 ///////////////////////////////////////////////////////////////////////////////
 GMAgent::GMAgent(std::string p_uuid, boost::asio::io_service &p_ios,
-<<<<<<< HEAD
-               freedm::broker::CDispatcher &p_dispatch,
-               freedm::broker::CConnectionManager &p_conManager):
-  GMPeerNode(p_uuid,p_conManager,p_ios,p_dispatch),
-  m_timer(p_ios),
-  m_electiontimer(),
-  m_ingrouptimer()
-=======
     freedm::broker::CDispatcher &p_dispatch,
     freedm::broker::CConnectionManager &p_conManager)
     : GMPeerNode(p_uuid,p_conManager,p_ios,p_dispatch),
     m_timer(p_ios),
     m_electiontimer(),
     m_ingrouptimer()
->>>>>>> 7f511438
 {
     Logger::Debug << __PRETTY_FUNCTION__ << std::endl;
     AddPeer(GetUUID());
@@ -386,25 +329,6 @@
 freedm::broker::CMessage GMAgent::PeerList()
 {
     freedm::broker::CMessage m_;
-<<<<<<< HEAD
-	std::stringstream ss_;
-	ss_.clear();
-	ss_ << GetUUID();
-	ss_ >> m_.m_srcUUID;
-	//m_.m_submessages.put("lb.source", ss_.str());
-	//m_.m_submessages.put("lb", "peerList");
-	m_.m_submessages.put("any.source", ss_.str());
-	m_.m_submessages.put("any", "peerList");
-	ss_.clear();
-	foreach( PeerNodePtr peer_, m_UpNodes | boost::adaptors::map_values)
-    {
-		ss_ << ",";
-		ss_ << peer_->GetUUID();
-	}
-	m_.m_submessages.put("any.peers", ss_.str());
-	Logger::Debug << "Group List contains: " << m_.m_submessages.get<std::string>("any.peers") << std::endl;
-  return m_;
-=======
     std::stringstream ss_;
     ss_.clear();
     ss_ << GetUUID();
@@ -423,7 +347,6 @@
     m_.m_submessages.put("sc.peers", ss_.str());
     Logger::Debug << "Group List contains: " << m_.m_submessages.get<std::string>("sc.peers") << std::endl;
     return m_;
->>>>>>> 7f511438
 }
 ///////////////////////////////////////////////////////////////////////////////
 /// SystemState
@@ -550,7 +473,6 @@
         Recovery();
     }
     else if(boost::asio::error::operation_aborted == err )
-<<<<<<< HEAD
     {
         Logger::Info << "Testing recovery cycle" << std::endl;
         if(!IsCoordinator())
@@ -565,22 +487,6 @@
     }
     else
     {
-=======
-    {
-        Logger::Info << "Testing recovery cycle" << std::endl;
-        if(!IsCoordinator())
-        {
-            Logger::Info << "TIMER: Setting TimeoutTimer (Timeout):" << __LINE__ << std::endl;
-            // We are not the Coordinator, we must run Timeout()
-            m_timerMutex.lock();
-            m_timer.expires_from_now(boost::posix_time::seconds(TIMEOUT_TIMEOUT));
-            m_timer.async_wait(boost::bind(&GMAgent::Timeout, this, boost::asio::placeholders::error));
-            m_timerMutex.unlock();
-        }
-    }
-    else
-    {
->>>>>>> 7f511438
         /* An error occurred or timer was canceled */
         Logger::Error << err << std::endl;
         throw boost::system::system_error(err);
@@ -600,7 +506,6 @@
 {
     Logger::Debug << __PRETTY_FUNCTION__ << std::endl;
     if( !err )
-<<<<<<< HEAD
     {
         SystemState();
         // Only run if this is the group leader and in normal state
@@ -629,36 +534,6 @@
     }
     else if(boost::asio::error::operation_aborted == err )
     {
-=======
-    {
-        SystemState();
-        // Only run if this is the group leader and in normal state
-        if((GMPeerNode::NORMAL == GetStatus()) && (IsCoordinator()))
-        {
-            // Reset and find all group leaders
-            m_Coordinators.clear();
-            m_AYCResponse.clear();
-            freedm::broker::CMessage m_ = AreYouCoordinator();
-            Logger::Info <<"SEND: Sending out AYC"<<std::endl;
-            foreach( PeerNodePtr peer_, m_AllPeers | boost::adaptors::map_values)
-            {
-                if( peer_->GetUUID() == GetUUID())
-                    continue;
-                peer_->AsyncSend(m_);
-                InsertInPeerSet(m_AYCResponse,peer_);
-            }
-            // Wait for responses
-            Logger::Info << "TIMER: Setting GlobalTimer (Premerge): " << __LINE__ << std::endl;
-            m_timerMutex.lock();
-            m_timer.expires_from_now( boost::posix_time::seconds(GLOBAL_TIMEOUT) );
-            m_timer.async_wait(boost::bind(&GMAgent::Premerge, this,
-                boost::asio::placeholders::error));
-            m_timerMutex.unlock();
-        } // End if
-    }
-    else if(boost::asio::error::operation_aborted == err )
-    {
->>>>>>> 7f511438
 
     }
     else
@@ -698,10 +573,9 @@
             }
         }
         if(m_UpNodes.size() == 0)
-<<<<<<< HEAD
-        {
-          Logger::Notice << "Stopping in group timer "<<__LINE__<<std::endl;
-          m_ingrouptimer.Stop();
+        {
+            Logger::Notice << "Stopping in group timer "<<__LINE__<<std::endl;
+            m_ingrouptimer.Stop();
         }
         if(list_change)
         {
@@ -710,19 +584,6 @@
         m_AYCResponse.clear();
         if( 0 < m_Coordinators.size() )
         {
-=======
-        {
-            Logger::Notice << "Stopping in group timer "<<__LINE__<<std::endl;
-            m_ingrouptimer.Stop();
-        }
-        if(list_change)
-        {
-            PushPeerList();
-        }
-        m_AYCResponse.clear();
-        if( 0 < m_Coordinators.size() )
-        {
->>>>>>> 7f511438
             m_groupselection++;
             //This uses appleby's MurmurHash2 to make a unsigned int of the uuid
             //This becomes that nodes priority.
@@ -791,7 +652,6 @@
 {
     Logger::Debug << __PRETTY_FUNCTION__ << std::endl;
     if(!IsCoordinator())
-<<<<<<< HEAD
     {
         // Premerge made me wait. If in the waiting period I accepted someone
         // else's invitation, I am no longer a Coordinator and don't need to worry
@@ -833,49 +693,6 @@
         // I have removed this section, and now directly call the invite group nodes method.
         InviteGroupNodes(boost::asio::error::operation_aborted,tempSet_);
     }
-=======
-    {
-        // Premerge made me wait. If in the waiting period I accepted someone
-        // else's invitation, I am no longer a Coordinator and don't need to worry
-        // about performing this anymore.
-        Logger::Notice << "Skipping Merge(): No longer a Coordinator." << std::endl;
-        return;
-    }
-    if( !err )
-    {
-        std::stringstream ss_;
-        // This proc forms a new group by inviting Coordinators in CoordinatorSet
-        SetStatus(GMPeerNode::ELECTION);
-        Logger::Notice << "+ State Change ELECTION : "<<__LINE__<<std::endl;
-        Logger::Notice << "Starting election timer "<<__LINE__<<std::endl;
-        m_electiontimer.Start();
-        Logger::Notice << "Stopping in group timer "<<__LINE__<<std::endl;
-        m_ingrouptimer.Stop();
-        // Update GroupID
-        m_GrpCounter++;
-        m_GroupID = m_GrpCounter;
-        m_GroupLeader = GetUUID();
-        Logger::Notice << "Changed group: " << m_GroupID << " (" << m_GroupLeader << ")" << std::endl;
-        // m_UpNodes are the members of my group.
-        PeerSet tempSet_ = m_UpNodes;
-        m_UpNodes.clear();
-        // Create new invitation and send it to all Coordinators
-        freedm::broker::CMessage m_ = Invitation();
-        Logger::Info <<"SEND: Sending out Invites (Invite Coordinators)"<<std::endl;
-        Logger::Debug <<"Tempset is "<<tempSet_.size()<<" Nodes (IC)"<<std::endl;
-        foreach( PeerNodePtr peer_, m_Coordinators | boost::adaptors::map_values)
-        {
-            if( peer_->GetUUID() == GetUUID())
-                continue;
-            peer_->AsyncSend(m_);
-        }
-        // Previously, this set the global timer and waited for GLOBAL_TIMEOUT
-        // Before inviting group nodes. However, looking at the original text of the
-        // Group management paper, I believe this is not the correct thing to do.
-        // I have removed this section, and now directly call the invite group nodes method.
-        InviteGroupNodes(boost::asio::error::operation_aborted,tempSet_);
-    }
->>>>>>> 7f511438
     else if (boost::asio::error::operation_aborted == err )
     {
         // Timer was canceled.    Just ignore it for now
@@ -960,21 +777,12 @@
                 continue;
             peer_->AsyncSend(m_);
         }
-<<<<<<< HEAD
-
         // sufficiently_long_Timeout; maybe Reorganize if something blows up
         SetStatus(GMPeerNode::NORMAL);
         Logger::Notice << "+ State change: NORMAL: " << __LINE__ << std::endl;
         m_groupsformed++;
-
-=======
-
-        // sufficiently_long_Timeout; maybe Reorganize if something blows up
-        SetStatus(GMPeerNode::NORMAL);
-        Logger::Notice << "+ State change: NORMAL: " << __LINE__ << std::endl;
-        m_groupsformed++;
->>>>>>> 7f511438
         Logger::Notice << "Upnodes size: "<<m_UpNodes.size()<<std::endl;
+        
         if(m_UpNodes.size() != 0)
         {
             Logger::Notice << "Starting in group timer "<<__LINE__<<std::endl;
@@ -1056,15 +864,7 @@
     }
 }
  
-void GMAgent::HandleRead(const ptree& pt)
-{
-        //Takes the input and pushes it back into the "local" io_service to
-        //make sure that all gm actions run in the same thread.
-        GetIOService().post(boost::bind(&GMAgent::ParseMessage,
-                 this, pt));        
-}
-
-void GMAgent::ParseMessage(broker::CMessage msg)
+void GMAgent::HandleRead(broker::CMessage msg)
 {
     Logger::Debug << __PRETTY_FUNCTION__ << std::endl;
 
@@ -1074,16 +874,10 @@
     std::string line_;
     std::stringstream ss_;
     PeerNodePtr peer_;
-<<<<<<< HEAD
     std::string msg_source = msg.GetSourceUUID();
     ptree pt = msg.GetSubMessages();
     
     line_ = msg_source;
-=======
-    std::string msg_source = pt.get<std::string>("gm.source");
-    
-    line_ = pt.get<std::string>("gm.source");
->>>>>>> 7f511438
     if(line_ != GetUUID())
     {
         peer_ = GetPeer(line_);
@@ -1096,7 +890,6 @@
             Logger::Debug << "Peer doesn't exist. Add it up to PeerSet" <<std::endl;
             peer_ = AddPeer(line_);
         }
-<<<<<<< HEAD
     }
         
     try
@@ -1108,10 +901,6 @@
       return;
     }
 
-=======
-    }
-        
->>>>>>> 7f511438
     if(pt.get<std::string>("gm") == "Accept")
     {
         unsigned int msg_group = pt.get<unsigned int>("gm.groupid");
@@ -1177,18 +966,12 @@
             coord_ = Coordinator();
             tempSet_ = m_UpNodes;
             SetStatus(GMPeerNode::ELECTION);
-<<<<<<< HEAD
-=======
             Logger::Notice << "+ State Change ELECTION : "<<__LINE__<<std::endl;
->>>>>>> 7f511438
             Logger::Notice << "Stopping group timer "<<__LINE__<<std::endl;
             m_ingrouptimer.Stop();
             Logger::Notice << "Starting election timer "<<__LINE__<<std::endl;
             m_electiontimer.Start();
-<<<<<<< HEAD
-            Logger::Notice << "+ State Change ELECTION : "<<__LINE__<<std::endl;
-=======
->>>>>>> 7f511438
+            
             m_GroupID = pt.get<unsigned int>("gm.groupid");
             m_GroupLeader = pt.get<std::string>("gm.groupleader");
             Logger::Notice << "Changed group: " << m_GroupID << " (" << m_GroupLeader << ") " << std::endl;
@@ -1216,11 +999,7 @@
             m_timerMutex.lock();
             m_timer.expires_from_now(boost::posix_time::seconds(TIMEOUT_TIMEOUT));
             m_timer.async_wait(boost::bind(&GMAgent::Recovery, 
-<<<<<<< HEAD
                 this, boost::asio::placeholders::error));        
-=======
-                                                                    this, boost::asio::placeholders::error));        
->>>>>>> 7f511438
             m_timerMutex.unlock();
         }
         else
@@ -1233,7 +1012,6 @@
     {
         Logger::Info << "RECV: Ready message from " <<msg_source << std::endl;
         if(msg_source == m_GroupLeader && GetStatus() == GMPeerNode::REORGANIZATION)
-<<<<<<< HEAD
         {
             SetStatus(GMPeerNode::NORMAL);
             Logger::Notice << "+ State change: NORMAL: " << __LINE__ << std::endl;
@@ -1253,27 +1031,6 @@
         }
         else
         {
-=======
-        {
-            SetStatus(GMPeerNode::NORMAL);
-            Logger::Notice << "+ State change: NORMAL: " << __LINE__ << std::endl;
-            Logger::Notice << "Starting in group timer "<<__LINE__<<std::endl;
-            m_ingrouptimer.Start();
-            Logger::Notice << "Stopping election timer "<<__LINE__<<std::endl;
-            m_electiontimer.Stop();
-            m_groupsjoined++;
-            // We are no longer the Coordinator, we must run Timeout()
-            Logger::Info << "TIMER: Canceling TimeoutTimer : " << __LINE__ << std::endl;
-            m_timerMutex.lock();
-            // We used to set a timeout timer here but cancelling the timer should accomplish the same thing.
-            m_timer.expires_from_now(boost::posix_time::seconds(TIMEOUT_TIMEOUT));
-            m_timer.async_wait(boost::bind(&GMAgent::Timeout, this,
-                                                                        boost::asio::placeholders::error));
-            m_timerMutex.unlock();
-        }
-        else
-        {
->>>>>>> 7f511438
             Logger::Warn << "Unexpected ready message from "<<msg_source<<std::endl;
         }
     }
@@ -1392,7 +1149,7 @@
 {
     Logger::Debug << __PRETTY_FUNCTION__ << std::endl;
 
-    std::map<std::string, std::string>::iterator mapIt_;
+    std::map<std::string, broker::remotehost>::iterator mapIt_;
 
     for( mapIt_ = GetConnectionManager().GetHostnamesBegin();
         mapIt_ != GetConnectionManager().GetHostnamesEnd(); ++mapIt_ )
