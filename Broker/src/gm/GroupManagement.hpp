--- conflicted
+++ resolved
@@ -154,11 +154,7 @@
     /// Outputs information about the current state to the logger.
     void SystemState();
     /// Start the monitor after transient is over
-<<<<<<< HEAD
     void StartMonitor( const boost::system::error_code& err );
-=======
-    void StartMonitor(const boost::system::error_code& err);
->>>>>>> 6d2360d4
     /// Returns the coordinators uuid.
     std::string Coordinator() const { return m_GroupLeader; }
     
