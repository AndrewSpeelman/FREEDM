////////////////////////////////////////////////////////////////////////////////
/// @file         GroupManagement.hpp
///
/// @author       Derek Ditch <derek.ditch@mst.edu>
/// @author       Stephen Jackson <scj7t4@mst.edu>
///
/// @project      FREEDM DGI
///
/// @description  Group Management Module
///
/// These source code files were created at Missouri University of Science and
/// Technology, and are intended for use in teaching or research. They may be
/// freely copied, modified, and redistributed as long as modified versions are
/// clearly marked as such and this notice is not removed. Neither the authors
/// nor Missouri S&T make any warranty, express or implied, nor assume any legal
/// responsibility for the accuracy, completeness, or usefulness of these files
/// or any information distributed with these files.
///
/// Suggested modifications or questions about these files can be directed to
/// Dr. Bruce McMillin, Department of Computer Science, Missouri University of
/// Science and Technology, Rolla, MO 65409 <ff@mst.edu>.
////////////////////////////////////////////////////////////////////////////////

#ifndef GROUPMANAGEMENT_HPP_
#define GROUPMANAGEMENT_HPP_

#include "CBroker.hpp"
#include "IAgent.hpp"
#include "IMessageHandler.hpp"
#include "IPeerNode.hpp"
#include "messages/ModuleMessage.pb.h"

#include <boost/interprocess/sync/interprocess_mutex.hpp>
#include <boost/shared_ptr.hpp>
#include <boost/thread/mutex.hpp>

namespace freedm {

namespace broker {

namespace gm {

/// Declaration of Garcia-Molina Invitation Leader Election algorithm.
class GMAgent
  : public IMessageHandler, private IPeerNode,
    public IAgent< boost::shared_ptr<IPeerNode> >
{
  public:
    /// Module states
    enum { NORMAL,DOWN,RECOVERY,REORGANIZATION,ELECTION };
    /// Constructor for using this object as a module.
    GMAgent(std::string uuid_);
    /// Module destructor
    ~GMAgent();
    /// Called to start the system
    int	Run();
    /// Handles Processing a PeerList
    static PeerSet ProcessPeerList(const PeerListMessage& msg);

  private:
    /// Resets the algorithm to the default startup state.
    void Recovery();
    /// Returns true if this node considers itself a coordinator
    bool IsCoordinator() const { return (Coordinator() == GetUUID()); };

    // Handlers
<<<<<<< HEAD
    /// Handles received messages
    void HandleIncomingMessage(boost::shared_ptr<const ModuleMessage> msg, PeerNodePtr peer);
=======
    /// Handles receiving incoming messages.
    void HandleAny(MessagePtr msg,PeerNodePtr peer);
>>>>>>> fa16e05b
    /// Hadles recieving peerlists
    void HandlePeerList(const PeerListMessage& msg,PeerNodePtr peer);
    /// Handles recieving accept messsages
    void HandleAccept(const AcceptMessage& msg,PeerNodePtr peer);
    /// Handles recieving are you coordinator messages
    void HandleAreYouCoordinator(const AreYouCoordinatorMessage& msg,PeerNodePtr peer);
    /// Handles recieving are you there messsages
    void HandleAreYouThere(const AreYouThereMessage& msg,PeerNodePtr peer);
    /// Handles recieving invite messages
    void HandleInvite(const InviteMessage& msg,PeerNodePtr peer);
    /// Handles recieving AYC responses
    void HandleResponseAYC(const AreYouCoordinatorResponseMessage& msg,PeerNodePtr peer);
    /// Handles recieving AYT responses
    void HandleResponseAYT(const AreYouThereResponseMessage& msg,PeerNodePtr peere);
    /// Handles recieving peerlist requests
    void HandlePeerListQuery(const PeerListQueryMessage& msg, PeerNodePtr peer);

    //Routines
    /// Checks for other up leaders
    void Check( const boost::system::error_code& err );
    /// Checks that the leader is still alive and working
    void Timeout( const boost::system::error_code& err );
    /// Handles no response from timeout message
    void Recovery( const boost::system::error_code& err );
    /// Waits a time period determined by UUID for merge
    void Premerge( const boost::system::error_code &err );
    /// Sends invitations to all known nodes.
    void Merge( const boost::system::error_code& err );
    /// Sends the peer list to all group members.
    void PushPeerList();

<<<<<<< HEAD
    // Sending Tools
    /// Sends messages to remote peers if FIDs are closed.
    void SendToPeer(PeerNodePtr peer, const ModuleMessage& msg);

=======
>>>>>>> fa16e05b
    // Messages
    /// Creates AYC Message.
    ModuleMessage AreYouCoordinator();
    /// Creates Group Invitation Message
    ModuleMessage Invitation();
    /// Creates A Response message
    ModuleMessage AreYouCoordinatorResponse(std::string payload, int seq);
    /// Creates A Response message
    ModuleMessage AreYouThereResponse(std::string payload,int seq);
    /// Creates an Accept Message
    ModuleMessage Accept();
    /// Creates a AYT, used for Timeout
    ModuleMessage AreYouThere();
    /// Generates a peer list
    ModuleMessage PeerList(std::string requester="all");
    /// Generates a CMessage that can be used to query for the group
    static ModuleMessage PeerListQuery(std::string requester);

    //Peer Set Manipulation
    /// Adds a peer to the peer set from UUID
    PeerNodePtr AddPeer(std::string uuid);
    /// Adds a peer from a pointer to a peer node object
    PeerNodePtr AddPeer(PeerNodePtr peer);
    /// Gets a pointer to a peer from UUID.
    PeerNodePtr GetPeer(std::string uuid);

    /// Gets the status of a node
    int GetStatus() const;
    /// Sets the status of the node
    void SetStatus(int status);
    /// Sends invitations to all group members
    void InviteGroupNodes( const boost::system::error_code& err, PeerSet p_tempSet );
    /// Puts the system into the working state
    void Reorganize( const boost::system::error_code& err );
    /// Outputs information about the current state to the logger.
    void SystemState();
    /// Start the monitor after transient is over
    void StartMonitor(const boost::system::error_code& err);
    /// Returns the coordinators uuid.
    std::string Coordinator() const { return m_GroupLeader; }
    /// Checks the status of the FIDs
    void UpdateFIDState(ptree& fidtree);
    /// Packs the fid status into a ptree
    ptree GetFIDState();


    /// Wraps a GroupManagementMessage in a ModuleMessage
    static ModuleMessage PrepareForSending(
        const GroupManagementMessage& message, std::string recipient = "gm");

    /// Nodes In My Group
    PeerSet m_UpNodes;
    /// Known Coordinators
    PeerSet m_Coordinators;
    /// Nodes expecting AYC response from
    TimedPeerSet m_AYCResponse;
    /// Nodes expecting AYT response from
    TimedPeerSet m_AYTResponse;

    /// The ID number of the current group (Never initialized for fun)
    google::protobuf::uint32 m_GroupID;
    /// The uuid of the group leader
    std::string  m_GroupLeader;
    /// The number of groups being formed
    unsigned int m_GrpCounter;

    /* IO and Timers */
    /// The io_service used.
    boost::asio::io_service m_localservice;
    /// A timer for stepping through the election process
    CBroker::TimerHandle m_timer;
    /// Timer for checking FIDs.
    CBroker::TimerHandle m_fidtimer;

    // Timeouts
    /// How long between AYC checks
    boost::posix_time::time_duration CHECK_TIMEOUT;
    /// How long beteween AYT checks
    boost::posix_time::time_duration TIMEOUT_TIMEOUT;
    /// How long to wait before checking attached FIDs
    boost::posix_time::time_duration FID_TIMEOUT;
    /// How long to wait for responses from other nodes.
    boost::posix_time::time_duration AYC_RESPONSE_TIMEOUT;
    /// How long to wait for responses from other nodes.
    boost::posix_time::time_duration AYT_RESPONSE_TIMEOUT;
    /// How long to wait for responses from other nodes.
    boost::posix_time::time_duration INVITE_RESPONSE_TIMEOUT;

    /// Number of groups formed
    int m_groupsformed ;
    /// Number of groups broken
    int m_groupsbroken ;
    /// Number of elections started
    int m_groupselection;
    /// Number of accepts sent
    int m_groupsjoined;
    /// Total size of groups after all checks.
    int m_membership;
    /// Number of membership checks
    int m_membershipchecks;
    /// A store for the status of this node
    int m_status;
    /// A store for the state of attached FIDs.
    std::map< std::string , bool > m_fidstate;
};

} // namespace gm

} // namespace broker

} // namespace freedm

#endif<|MERGE_RESOLUTION|>--- conflicted
+++ resolved
@@ -64,13 +64,8 @@
     bool IsCoordinator() const { return (Coordinator() == GetUUID()); };
 
     // Handlers
-<<<<<<< HEAD
     /// Handles received messages
     void HandleIncomingMessage(boost::shared_ptr<const ModuleMessage> msg, PeerNodePtr peer);
-=======
-    /// Handles receiving incoming messages.
-    void HandleAny(MessagePtr msg,PeerNodePtr peer);
->>>>>>> fa16e05b
     /// Hadles recieving peerlists
     void HandlePeerList(const PeerListMessage& msg,PeerNodePtr peer);
     /// Handles recieving accept messsages
@@ -102,13 +97,6 @@
     /// Sends the peer list to all group members.
     void PushPeerList();
 
-<<<<<<< HEAD
-    // Sending Tools
-    /// Sends messages to remote peers if FIDs are closed.
-    void SendToPeer(PeerNodePtr peer, const ModuleMessage& msg);
-
-=======
->>>>>>> fa16e05b
     // Messages
     /// Creates AYC Message.
     ModuleMessage AreYouCoordinator();
@@ -149,10 +137,6 @@
     void StartMonitor(const boost::system::error_code& err);
     /// Returns the coordinators uuid.
     std::string Coordinator() const { return m_GroupLeader; }
-    /// Checks the status of the FIDs
-    void UpdateFIDState(ptree& fidtree);
-    /// Packs the fid status into a ptree
-    ptree GetFIDState();
 
 
     /// Wraps a GroupManagementMessage in a ModuleMessage
