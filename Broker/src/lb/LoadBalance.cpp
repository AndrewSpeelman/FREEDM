--- conflicted
+++ resolved
@@ -48,12 +48,9 @@
 #include "CLogger.hpp"
 #include "CDeviceManager.hpp"
 #include "CTimings.hpp"
-<<<<<<< HEAD
 #include "Messages.hpp"
 #include "gm/GroupManagement.hpp"
-=======
 #include "CGlobalConfiguration.hpp"
->>>>>>> fa16e05b
 
 #include <algorithm>
 #include <cassert>
@@ -109,18 +106,6 @@
     m_GlobalTimer = CBroker::Instance().AllocateTimer("lb");
     // Bound to lbq so it resolves before the state collection round
     m_StateTimer = CBroker::Instance().AllocateTimer("lbq");
-<<<<<<< HEAD
-=======
-    RegisterSubhandle("any.PeerList",boost::bind(&LBAgent::HandlePeerList, this, _1, _2));
-    RegisterSubhandle("lb.statechange",boost::bind(&LBAgent::HandleStateChange, this, _1, _2));
-    RegisterSubhandle("lb.request",boost::bind(&LBAgent::HandleRequest, this, _1, _2));
-    RegisterSubhandle("lb.draft",boost::bind(&LBAgent::HandleDraft, this, _1, _2));
-    RegisterSubhandle("lb.drafting",boost::bind(&LBAgent::HandleDrafting, this, _1, _2));
-    RegisterSubhandle("lb.accept",boost::bind(&LBAgent::HandleAccept, this, _1, _2));
-    RegisterSubhandle("lb.CollectedState",boost::bind(&LBAgent::HandleCollectedState, this, _1, _2));
-    RegisterSubhandle("lb.ComputedNormal",boost::bind(&LBAgent::HandleComputedNormal, this, _1, _2));
-    RegisterSubhandle("any",boost::bind(&LBAgent::HandleAny, this, _1, _2));
->>>>>>> fa16e05b
     m_sstExists = false;
     // First time flag for invariant
     m_firstTimeInvariant = true;
@@ -172,36 +157,20 @@
     {
         LoadBalancingMessage lbm = msg->load_balancing_message();
 
-        switch(lbm.type())
-        {
-        case LoadBalancingMessage::DEMAND_MESSAGE:
-            HandleDemand(peer);
-            break;
-        case LoadBalancingMessage::NORMAL_MESSAGE:
-            HandleNormal(peer);
-            break;
-        case LoadBalancingMessage::SUPPLY_MESSAGE:
-            HandleSupply(peer);
-            break;
-        case LoadBalancingMessage::REQUEST_MESSAGE:
-            HandleRequest(peer);
-            break;
-        case LoadBalancingMessage::YES_MESSAGE:
-            HandleYes(peer);
-            break;
-        case LoadBalancingMessage::NO_MESSAGE:
-            HandleNo(peer);
-            break;
-        case LoadBalancingMessage::DRAFTING_MESSAGE:
-            HandleDrafting(peer);
-            break;
-        case LoadBalancingMessage::ACCEPT_MESSAGE:
+        if(lbm.has_state_change_message())
+            HandleStateChange(lbm.state_change_message(), peer);
+        else if(lbm.has_request_message())
+            HandleRequest(lbm.request_message(), peer);
+        else if(lbm.has_draft_message())
+            HandleDraft(lbm.draft_message(), peer);
+        else if(lbm.has_drafting_message())
+            HandleDrafting(lbm.drafting_message(), peer);
+        else if(lbm.has_accept_message())
             HandleAccept(lbm.accept_message(), peer);
-            break;
-        case LoadBalancingMessage::COMPUTED_NORMAL_MESSAGE:
+        else if(lbm.has_computed_normal_message())
             HandleComputedNormal(lbm.computed_normal_message(), peer);
-            break;
-        }
+        else
+            Logger.Warn << "Dropped gm message of unexpected type:\n" << msg->DebugString();
     }
     else
     {
@@ -277,12 +246,12 @@
 /// @post Returns the new message.
 /// @param newstate is a string describing the new state of Load Balancing
 ///////////////////////////////////////////////////////////////////////////////
-CMessage LBAgent::MessageStateChange(std::string newstate)
-{
-    CMessage m_;
-    m_.SetHandler("lb.statechange");
-    m_.m_submessages.put("lb.newstate",newstate);
-    return m_;
+ModuleMessage LBAgent::MessageStateChange(std::string newstate)
+{
+    LoadBalancingMessage lbm;
+    StateChangeMessage* stm = lbm.mutable_state_change_message();
+    stm->set_new_state(newstate);
+    return PrepareForSending(lbm);
 }
 
 ////////////////////////////////////////////////////////////
@@ -297,19 +266,12 @@
 ///    process continues
 /// @limitations Group should be a PeerSet
 /////////////////////////////////////////////////////////
-<<<<<<< HEAD
-void LBAgent::SendMsg(const LoadBalancingMessage& msg, PeerSet peerSet_)
-{
-    Logger.Trace << __PRETTY_FUNCTION__ << std::endl;
-    Logger.Notice << "Sending " << msg.DebugString() << std::endl;
-    BOOST_FOREACH( PeerNodePtr peer, peerSet_ | boost::adaptors::map_values)
-=======
 void LBAgent::SendStateChange(std::string newstate, PeerSet peerSet)
 {
     Logger.Trace << __PRETTY_FUNCTION__ << std::endl;
-    CMessage m = MessageStateChange(newstate);
+    ModuleMessage mm = MessageStateChange(newstate);
     Logger.Notice << "Sending '" << newstate << std::endl;
-    SendToPeerSet(m, peerSet);
+    SendToPeerSet(mm, peerSet);
 }
 
 ///////////////////////////////////////////////////////////////////////////////
@@ -321,10 +283,11 @@
 /// @param m The message to send
 /// @param peerSet the processes to send the message to.
 ///////////////////////////////////////////////////////////////////////////////
-void LBAgent::SendToPeerSet(CMessage & m, const PeerSet & peerSet)
-{
+void LBAgent::SendToPeerSet(const ModuleMessage& msg, const PeerSet & peerSet)
+{
+    Logger.Trace << __PRETTY_FUNCTION__ << std::endl;
+    Logger.Notice << "Sending " << msg.DebugString() << std::endl;
     BOOST_FOREACH( PeerNodePtr peer, peerSet | boost::adaptors::map_values)
->>>>>>> fa16e05b
     {
         if( peer->GetUUID() == GetUUID())
         {
@@ -334,11 +297,7 @@
         {
             try
             {
-<<<<<<< HEAD
-                peer->Send(PrepareForSending(msg));
-=======
-                peer->Send(m);
->>>>>>> fa16e05b
+                peer->Send(msg);
             }
             catch (boost::system::system_error& e)
             {
@@ -357,14 +316,13 @@
 /// @post returns a new message
 /// @param Normal the normal value to send out.
 ///////////////////////////////////////////////////////////////////////////////
-CMessage LBAgent::MessageNormal(double Normal)
-{
-    CMessage m_;
-    m_.SetHandler("lb.ComputedNormal");
-    m_.m_submessages.put("lb.cnorm", boost::lexical_cast<std::string>(Normal));
-    //for cyber invariant
-    m_.m_submessages.put("lb.cyberInvariant", boost::lexical_cast<std::string>(m_cyberInvariant));
-    return m_;
+ModuleMessage LBAgent::MessageNormal(double Normal)
+{
+    LoadBalancingMessage lbm;
+    ComputedNormalMessage* cnm = lbm.mutable_computed_normal_message();
+    cnm->set_computed_normal(Normal);
+    cnm->set_cyber_invariant(m_cyberInvariant);
+    return PrepareForSending(lbm);
 }
 
 ////////////////////////////////////////////////////////////
@@ -386,33 +344,8 @@
 
     if(m_Leader == GetUUID())
     {
-        CMessage msg = MessageNormal(Normal);
-        Logger.Status <<"Sending Computed Normal to the group members" <<std::endl;
-<<<<<<< HEAD
-
-        LoadBalancingMessage lbm;
-        lbm.set_type(LoadBalancingMessage::COMPUTED_NORMAL_MESSAGE);
-
-        ComputedNormalMessage* cnm = lbm.mutable_computed_normal_message();
-        cnm->set_computed_normal(Normal);
-
-=======
->>>>>>> fa16e05b
-        BOOST_FOREACH( PeerNodePtr peer, m_AllPeers | boost::adaptors::map_values)
-        {
-            try
-            {
-<<<<<<< HEAD
-                peer->Send(PrepareForSending(lbm));
-=======
-                peer->Send(msg);
->>>>>>> fa16e05b
-            }
-            catch (boost::system::system_error& e)
-            {
-                Logger.Info << "Couldn't Send Message To Peer" << std::endl;
-            }
-        }//end foreach
+        ModuleMessage msg = MessageNormal(Normal);
+        SendToPeerSet(msg, m_AllPeers);
     }
 }
 
@@ -423,9 +356,8 @@
 /// @pre None
 /// @post A CollectState message is created.
 ///////////////////////////////////////////////////////////////////////////////
-CMessage LBAgent::MessageCollectState()
-{
-<<<<<<< HEAD
+ModuleMessage LBAgent::MessageCollectState()
+{
     Logger.Trace << __PRETTY_FUNCTION__ << std::endl;
 
     sc::StateCollectionMessage scm;
@@ -451,46 +383,11 @@
     dsrm = rm->add_device_signal_request_message();
     dsrm->set_type("Desd");
     dsrm->set_signal("storage");
-=======
-    CMessage m_cs;
-    m_cs.SetHandler("sc.request");
-    m_cs.m_submessages.put("sc.source", GetUUID());
-    m_cs.m_submessages.put("sc.module", "lb");
-
-    //for multiple devices
-    m_cs.m_submessages.put("sc.deviceNum", 4);
-    //SST device
-    ptree subPtree1;
-    subPtree1.add("deviceType", "Sst");
-    subPtree1.add("valueType", "gateway");
-    m_cs.m_submessages.add_child("sc.devices.device", subPtree1);
-
-    //DRER device
-    ptree subPtree2;
-    subPtree2.add("deviceType", "Drer");
-    subPtree2.add("valueType", "generation");
-    m_cs.m_submessages.add_child("sc.devices.device", subPtree2);
-
-    //LOAD device
-    ptree subPtree3;
-    subPtree3.add("deviceType", "Load");
-    subPtree3.add("valueType", "drain");
-    m_cs.m_submessages.add_child("sc.devices.device", subPtree3);
-
-    //FID device
-    ptree subPtree4;
-    subPtree4.add("deviceType", "Fid");
-    subPtree4.add("valueType", "state");
-    m_cs.m_submessages.add_child("sc.devices.device", subPtree4);
-
-    //DESD device
-    ptree subPtree5;
-    subPtree5.add("deviceType", "Desd");
-    subPtree5.add("valueType", "storage");
-    m_cs.m_submessages.add_child("sc.devices.device", subPtree5);
->>>>>>> fa16e05b
-
-    return m_cs;
+
+    ModuleMessage mm;
+    mm.mutable_state_collection_message()->CopyFrom(scm);
+    mm.set_recipient_module("sc");
+    return mm;
 }
 
 ////////////////////////////////////////////////////////////
@@ -511,17 +408,9 @@
 
     try
     {
-<<<<<<< HEAD
-       ModuleMessage mm;
-       mm.mutable_state_collection_message()->CopyFrom(scm);
-       mm.set_recipient_module("sc");
+       ModuleMessage mm = MessageCollectState();
+       Logger.Notice << "LB module requested State Collection" << std::endl;
        GetPeer(GetUUID())->Send(mm);
-       Logger.Notice << "LB module requested State Collection" << std::endl;
-=======
-        CMessage msg = MessageCollectState();
-        GetPeer(GetUUID())->Send(msg);
-        Logger.Notice << "LB module requested State Collection" << std::endl;
->>>>>>> fa16e05b
     }
     catch (boost::system::system_error& e)
     {
@@ -592,25 +481,13 @@
     if (LBAgent::DEMAND == m_Status)
     {
         // Create Demand message and send it to all nodes
-<<<<<<< HEAD
-        LoadBalancingMessage lbm;
-        lbm.set_type(LoadBalancingMessage::DEMAND_MESSAGE);
-        SendMsg(lbm, m_AllPeers);
-=======
         SendStateChange("demand", m_AllPeers);
->>>>>>> fa16e05b
     }
     //On load change from Demand to Normal, broadcast the change
     else if (LBAgent::DEMAND == m_prevStatus && LBAgent::NORM == m_Status)
     {
         // Create Normal message and send it to all nodes
-<<<<<<< HEAD
-        LoadBalancingMessage lbm;
-        lbm.set_type(LoadBalancingMessage::NORMAL_MESSAGE);
-        SendMsg(lbm, m_AllPeers);
-=======
         SendStateChange("normal", m_AllPeers);
->>>>>>> fa16e05b
     }
     // If you are in Supply state
     else if (LBAgent::SUPPLY == m_Status)
@@ -677,13 +554,9 @@
 void LBAgent::ComputeGateway()
 {
     using namespace device;
-<<<<<<< HEAD
-
-=======
->>>>>>> fa16e05b
-    int numDRERs = CDeviceManager::Instance().GetDevicesOfType("Drer").size();
+    //int numDRERs = CDeviceManager::Instance().GetDevicesOfType("Drer").size();
     int numDESDs = CDeviceManager::Instance().GetDevicesOfType("Desd").size();
-    int numLOADs = CDeviceManager::Instance().GetDevicesOfType("Load").size();
+    //int numLOADs = CDeviceManager::Instance().GetDevicesOfType("Load").size();
     int numSSTs  = CDeviceManager::Instance().GetDevicesOfType("Sst").size();
     m_Gen = CDeviceManager::Instance().GetNetValue("Drer", "generation");
     m_Storage = CDeviceManager::Instance().GetNetValue("Desd", "storage");
@@ -866,11 +739,13 @@
 /// @pre None
 /// @post A new message is generated.
 ///////////////////////////////////////////////////////////////////////////////
-CMessage LBAgent::MessageDraftRequest()
-{
-    CMessage m_;
-    m_.SetHandler("lb.request");
-    return m_;
+ModuleMessage LBAgent::MessageDraftRequest()
+{
+    LoadBalancingMessage lbm;
+
+    RequestMessage* rm = lbm.mutable_request_message();
+    rm->set_exists(1);
+    return PrepareForSending(lbm);
 }
 
 ////////////////////////////////////////////////////////////
@@ -885,7 +760,6 @@
 {
     Logger.Trace << __PRETTY_FUNCTION__ << std::endl;
 
-    CMessage m = MessageDraftRequest();
     if(LBAgent::SUPPLY == m_Status)
     {
         if(m_DemandNodes.empty())
@@ -895,48 +769,12 @@
         else
         {
             //Create new request and send it to all DEMAND nodes
-<<<<<<< HEAD
-            LoadBalancingMessage lbm;
-            lbm.set_type(LoadBalancingMessage::REQUEST_MESSAGE);
-            SendMsg(lbm, m_AllPeers);
-=======
-            SendToPeerSet(m, m_DemandNodes);
->>>>>>> fa16e05b
+            ModuleMessage mm = MessageDraftRequest();
+            SendToPeerSet(mm, m_DemandNodes);
         }//end else
     }//end if
 }//end SendDraftRequest
 
-<<<<<<< HEAD
-void LBAgent::HandlePeerList(const gm::PeerListMessage& msg, PeerNodePtr peer)
-=======
-////////////////////////////////////////////////////////////
-/// HandleRead
-/// @description: Handles the incoming messages meant for lb module and performs
-///               action accordingly
-/// @pre: The message obtained as ptree should be intended for this module
-/// @post: The sender of the message always gets a response from this node
-/// @return: Multiple objectives depending on the message received and
-///          power migration on successful negotiation
-/// @param msg: The message dispatched by broker read handler
-/// @param peer: The peer that sent the message
-/// @peers The members of the group or a subset of, from whom message was received
-/// @limitations:
-/////////////////////////////////////////////////////////
-void LBAgent::HandleAny(MessagePtr msg, PeerNodePtr /*peer*/)
-{
-    Logger.Trace << __PRETTY_FUNCTION__ << std::endl;
-    PeerSet tempSet_;
-    MessagePtr m_;
-    std::string line_;
-    line_ = msg->GetSourceUUID();
-    if(msg->GetHandler().find("lb") == 0)
-    {
-        Logger.Error<<"Unhandled Load Balancing Message"<<std::endl;
-        msg->Save(Logger.Error);
-        Logger.Error<<std::endl;
-        throw EUnhandledMessage("Unhandled Load Balancing Message");
-    }
-}
 ///////////////////////////////////////////////////////////////////////////////
 /// HandlePeerList
 /// @description Updates the list of peers this node is aware of.
@@ -949,8 +787,7 @@
 /// @limitations Does not validate the source, integrity or contents of the
 ///     message.
 ///////////////////////////////////////////////////////////////////////////////
-void LBAgent::HandlePeerList(MessagePtr msg, PeerNodePtr peer)
->>>>>>> fa16e05b
+void LBAgent::HandlePeerList(const gm::PeerListMessage& msg, PeerNodePtr peer)
 {
     // --------------------------------------------------------------
     // If you receive a peerList from your new leader, process it and
@@ -986,30 +823,6 @@
     }
 }
 
-<<<<<<< HEAD
-void LBAgent::HandleDemand(PeerNodePtr peer)
-{
-    Logger.Trace << __PRETTY_FUNCTION__ << std::endl;
-    // --------------------------------------------------------------
-    // You received a Demand message from the source
-    // --------------------------------------------------------------
-    if(peer->GetUUID() == GetUUID())
-        return;
-
-    if(CountInPeerSet(m_AllPeers,peer) == 0)
-        return;
-
-    Logger.Notice << "Demand message received from: " << peer->GetUUID() <<std::endl;
-    EraseInPeerSet(m_HiNodes,peer);
-    EraseInPeerSet(m_NoNodes,peer);
-    EraseInPeerSet(m_LoNodes,peer);
-    InsertInPeerSet(m_HiNodes,peer);
-}
-
-void LBAgent::HandleNormal(PeerNodePtr peer)
-{
-    Logger.Trace << __PRETTY_FUNCTION__ << std::endl;
-=======
 ///////////////////////////////////////////////////////////////////////////////
 /// HandleStateChange
 /// @description Handles a peer announcing it is in a new state
@@ -1023,47 +836,14 @@
 /// @limitations Does not validate the source, integrity or contents of the
 ///     message.
 ///////////////////////////////////////////////////////////////////////////////
-void LBAgent::HandleStateChange(MessagePtr msg, PeerNodePtr peer)
-{
-    Logger.Trace << __PRETTY_FUNCTION__ << std::endl;
-    ptree &pt = msg->GetSubMessages();
->>>>>>> fa16e05b
+void LBAgent::HandleStateChange(const StateChangeMessage & msg, PeerNodePtr peer)
+{
+    Logger.Trace << __PRETTY_FUNCTION__ << std::endl;
     if(CountInPeerSet(m_AllPeers,peer) == 0)
         return;
     if(peer->GetUUID() == GetUUID())
         return;
-<<<<<<< HEAD
-    // --------------------------------------------------------------
-    // You received a Load change of source to Normal state
-    // --------------------------------------------------------------
-    Logger.Notice << "Normal message received from: " << peer->GetUUID() <<std::endl;
-    EraseInPeerSet(m_NoNodes,peer);
-    EraseInPeerSet(m_HiNodes,peer);
-    EraseInPeerSet(m_LoNodes,peer);
-    InsertInPeerSet(m_NoNodes,peer);
-}
-
-void LBAgent::HandleSupply(PeerNodePtr peer)
-{
-    Logger.Trace << __PRETTY_FUNCTION__ << std::endl;
-    if(CountInPeerSet(m_AllPeers,peer) == 0)
-        return;
-    if(peer->GetUUID() == GetUUID())
-        return;
-    // --------------------------------------------------------------
-    // You received a message saying the source is in Supply state, which means
-    // you are (were, recently) in Demand state; else you would not have received
-    // --------------------------------------------------------------
-    Logger.Notice << "Supply message received from: " << peer->GetUUID() <<std::endl;
-    EraseInPeerSet(m_LoNodes,peer);
-    EraseInPeerSet(m_HiNodes,peer);
-    EraseInPeerSet(m_NoNodes,peer);
-    InsertInPeerSet(m_LoNodes,peer);
-}
-
-void LBAgent::HandleRequest(PeerNodePtr peer)
-=======
-    if(pt.get<std::string>("lb.newstate") == "demand")
+    if(msg.new_state() == "demand")
     {    
         Logger.Trace << __PRETTY_FUNCTION__ << std::endl;
         // --------------------------------------------------------------
@@ -1076,12 +856,11 @@
         EraseInPeerSet(m_SupplyNodes,peer);
         InsertInPeerSet(m_DemandNodes,peer);
     }
-    else if(pt.get<std::string>("lb.newstate") == "normal")
+    else if(msg.new_state() == "normal")
     {
         // --------------------------------------------------------------
         // You received a Load change of source to Normal state
         // --------------------------------------------------------------
-        ptree &pt = msg->GetSubMessages();
         Logger.Notice << "Normal message received from: "
                        << peer->GetUUID() <<std::endl;
         EraseInPeerSet(m_NormalNodes,peer);
@@ -1089,13 +868,12 @@
         EraseInPeerSet(m_SupplyNodes,peer);
         InsertInPeerSet(m_NormalNodes,peer);
     }
-    else if(pt.get<std::string>("lb.newstate") == "supply")
+    else if(msg.new_state() == "supply")
     {
         // --------------------------------------------------------------
         // You received a message saying the source is in Supply state, which means
         // you are (were, recently) in Demand state; else you would not have received
         // --------------------------------------------------------------
-        ptree &pt = msg->GetSubMessages();
         Logger.Notice << "Supply message received from: "
                        << peer->GetUUID() <<std::endl;
         EraseInPeerSet(m_SupplyNodes,peer);
@@ -1111,11 +889,12 @@
 /// @post A new message is generated
 /// @description Creates a new draft message.
 ///////////////////////////////////////////////////////////////////////////////
-CMessage LBAgent::MessageDraft()
-{
-    CMessage m_;
-    m_.SetHandler("lb.draft");
-    return m_;
+ModuleMessage LBAgent::MessageDraft()
+{
+    LoadBalancingMessage lbm;
+    DraftMessage* dm = lbm.mutable_draft_message();
+    dm->set_demand_value(m_DemandVal);
+    return PrepareForSending(lbm);
 }
 
 ///////////////////////////////////////////////////////////////////////////////
@@ -1133,8 +912,7 @@
 /// @limitations Does not validate the source, integrity or contents of the
 ///     message.
 ///////////////////////////////////////////////////////////////////////////////
-void LBAgent::HandleRequest(MessagePtr /*msg*/, PeerNodePtr peer)
->>>>>>> fa16e05b
+void LBAgent::HandleRequest(const RequestMessage& /*msg*/, PeerNodePtr peer)
 {
     Logger.Trace << __PRETTY_FUNCTION__ << std::endl;
     if(CountInPeerSet(m_AllPeers,peer) == 0)
@@ -1150,58 +928,34 @@
     EraseInPeerSet(m_DemandNodes,peer);
     EraseInPeerSet(m_NormalNodes,peer);
     // Insert into set of Supply nodes
-<<<<<<< HEAD
-    InsertInPeerSet(m_LoNodes,peer);
-
+    InsertInPeerSet(m_SupplyNodes,peer);
     // Send your response
-    if( peer->GetUUID() != GetUUID())
-    {
+    if( peer->GetUUID() != GetUUID() && m_Status == LBAgent::DEMAND)
+    {
+        ModuleMessage mm = MessageDraft();
         try
         {
-            LoadBalancingMessage lbm;
-            lbm.set_type(m_Status == LBAgent::DEMAND ?
-                LoadBalancingMessage::YES_MESSAGE : LoadBalancingMessage::NO_MESSAGE);
-            peer->Send(PrepareForSending(lbm));
+            peer->Send(mm);
         }
         catch (boost::system::system_error& e)
-=======
-    InsertInPeerSet(m_SupplyNodes,peer);
-    // Create your response to the Draft request sent by the source
-
-    // If you are in Demand State, accept the request with a 'yes'
-    if(LBAgent::DEMAND == m_Status)
-    {
-        CMessage m_ = MessageDraft();
-        // Send your response
-        if( peer->GetUUID() != GetUUID())
->>>>>>> fa16e05b
-        {
-            try
-            {
-                peer->Send(m_);
-            }
-            catch (boost::system::system_error& e)
-            {
-                Logger.Info << "Couldn't Send Message To Peer" << std::endl;
-            }
-        }
-    }
-}
-
-<<<<<<< HEAD
-void LBAgent::HandleYes(PeerNodePtr peer)
-=======
+        {
+            Logger.Info << "Couldn't Send Message To Peer" << std::endl;
+        }
+    }
+}
+
 ///////////////////////////////////////////////////////////////////////////////
 /// MessageDrafting
 /// @description Generates a new drafting message.
 /// @pre None
 /// @post a new message is generated.
 ///////////////////////////////////////////////////////////////////////////////
-CMessage LBAgent::MessageDrafting()
-{
-    CMessage m_;
-    m_.SetHandler("lb.drafting");
-    return m_;
+ModuleMessage LBAgent::MessageDrafting()
+{
+    LoadBalancingMessage lbm;
+    DraftingMessage* dm = lbm.mutable_drafting_message();
+    dm->set_specify_migration_amount(P_Migrate);
+    return PrepareForSending(lbm);
 }
 
 ///////////////////////////////////////////////////////////////////////////////
@@ -1221,8 +975,7 @@
 /// @limitations Does not validate the source, integrity or contents of the
 ///     message.
 ///////////////////////////////////////////////////////////////////////////////
-void LBAgent::HandleDraft(MessagePtr /*msg*/, PeerNodePtr peer)
->>>>>>> fa16e05b
+void LBAgent::HandleDraft(const DraftMessage& /* msg */, PeerNodePtr peer)
 {
     Logger.Trace << __PRETTY_FUNCTION__ << std::endl;
     // --------------------------------------------------------------
@@ -1237,24 +990,19 @@
     //Initiate drafting with a message accordingly
     //TODO: Selection of node that you are drafting with needs to be performed
     //      Currently, whoever responds to draft request gets the slice
-<<<<<<< HEAD
-=======
-    CMessage m_ = MessageDrafting();
     
     //Get invariant check flag from freedm.cfg
     std::string invset = CGlobalConfiguration::Instance().GetInvariantCheckFlag();
     // If invaraint check is not set in freedm.cfg, no invariant check will be performed.
     bool invCheck = (invset == "0")? true : InvariantCheck();
->>>>>>> fa16e05b
 
     //Its better to check your status again before initiating drafting
-    if( peer->GetUUID() != GetUUID() && LBAgent::SUPPLY == m_Status && invCheck )
+    if( LBAgent::SUPPLY == m_Status && invCheck )
     {
         try
         {
-            LoadBalancingMessage lbm;
-            lbm.set_type(LoadBalancingMessage::DRAFTING_MESSAGE);
-            peer->Send(PrepareForSending(lbm));
+            ModuleMessage mm = MessageDrafting();
+            peer->Send(mm);
         }
         catch (boost::system::system_error& e)
         {
@@ -1288,9 +1036,6 @@
     }
 }
 
-<<<<<<< HEAD
-void LBAgent::HandleNo(PeerNodePtr peer)
-=======
 ///////////////////////////////////////////////////////////////////////////////
 /// LBAgent::CyberInvariant()
 /// @description This function check cyber invariant. The invariant has two parts.
@@ -1301,7 +1046,6 @@
 ///       unsatisfied.
 ///////////////////////////////////////////////////////////////////////////////
 bool LBAgent::CyberInvariant()
->>>>>>> fa16e05b
 {
     Logger.Trace << __PRETTY_FUNCTION__ << std::endl;
     //power invariant
@@ -1355,17 +1099,14 @@
 /// @pre None
 /// @post an Accept message is generated.
 /////////////////////////////////////////////////////////////////////////////// 
-CMessage LBAgent::MessageAccept(float demandVal)
-{
-    CMessage m;
-    m.SetHandler("lb.accept");
-    m.m_submessages.put("lb.value", demandVal);
-    return m;
-}
-
-<<<<<<< HEAD
-void LBAgent::HandleDrafting(PeerNodePtr peer)
-=======
+ModuleMessage LBAgent::MessageAccept()
+{
+    LoadBalancingMessage lbm;
+    AcceptMessage* am = lbm.mutable_accept_message();
+    am->set_confirm_migration_amount(P_Migrate);
+    return PrepareForSending(lbm);
+}
+
 ///////////////////////////////////////////////////////////////////////////////
 /// HandleDrafting
 /// @description A drafting message is accepted by a demand node as an
@@ -1384,8 +1125,7 @@
 /// @limitations Does not validate the source, integrity or contents of the
 ///     message.
 ///////////////////////////////////////////////////////////////////////////////
-void LBAgent::HandleDrafting(MessagePtr /*msg*/, PeerNodePtr peer)
->>>>>>> fa16e05b
+void LBAgent::HandleDrafting(const DraftingMessage& /*msg*/, PeerNodePtr peer)
 {
     Logger.Trace << __PRETTY_FUNCTION__ << std::endl;
     // --------------------------------------------------------------
@@ -1398,53 +1138,33 @@
         return;
     Logger.Notice << "Drafting message received from: " << peer->GetUUID() << std::endl;
 
-    if(LBAgent::DEMAND == m_Status)
-    {
-<<<<<<< HEAD
-        if( peer->GetUUID() != GetUUID() && LBAgent::DEMAND == m_Status )
-=======
-        CMessage m_ = MessageAccept(m_DemandVal);
-
-        if( peer->GetUUID() != GetUUID() && LBAgent::DEMAND == m_Status)
->>>>>>> fa16e05b
-        {
-            try
-            {
-                LoadBalancingMessage lbm;
-                lbm.set_type(LoadBalancingMessage::ACCEPT_MESSAGE);
-
-                //TODO: Demand cost should be sent with draft response (yes/no) so
-                //      that the supply node can select
-                AcceptMessage* am = lbm.mutable_accept_message();
-                am->set_demand_value(m_DemandVal);
-
-                peer->Send(PrepareForSending(lbm));
-            }
-            catch (boost::system::system_error& e)
-            {
-                Logger.Info << "Couldn't Send Message To Peer" << std::endl;
-            }
-
-            // Make necessary power setting accordingly to allow power migration
-            // !!!NOTE: You may use Step_PStar() or PStar(m_DemandVal) currently
-            if (m_sstExists)
-        {
-               Step_PStar();
+    if(LBAgent::DEMAND == m_Status && peer->GetUUID() != GetUUID())
+    {
+        try
+        {
+            ModuleMessage mm = MessageAccept();
+            //TODO: Demand cost should be sent with draft response (yes/no) so
+            //      that the supply node can select
+            peer->Send(mm);
+        }
+        catch (boost::system::system_error& e)
+        {
+            Logger.Info << "Couldn't Send Message To Peer" << std::endl;
+        }
+    
+        // Make necessary power setting accordingly to allow power migration
+        // !!!NOTE: You may use Step_PStar() or PStar(m_DemandVal) currently
+        if (m_sstExists)
+        {
+            Step_PStar();
             m_outstandingMessages ++;
         }
-            else
-               Desd_PStar();
-        }
-        else
-        {
-            //Nothing; Local Load change from Demand state (Migration will not proceed)
-        }
-    }
-}
-
-<<<<<<< HEAD
-void LBAgent::HandleAccept(const AcceptMessage& msg, PeerNodePtr peer)
-=======
+        else 
+        {
+            Desd_PStar();
+        }
+    }
+}
 
 ///////////////////////////////////////////////////////////////////////////////
 /// HandleAccept
@@ -1463,8 +1183,7 @@
 /// @limitations Does not validate the source, integrity or contents of the
 ///     message.
 ///////////////////////////////////////////////////////////////////////////////
-void LBAgent::HandleAccept(MessagePtr msg, PeerNodePtr peer)
->>>>>>> fa16e05b
+void LBAgent::HandleAccept(const AcceptMessage& /* msg */, PeerNodePtr peer)
 {
     Logger.Trace << __PRETTY_FUNCTION__ << std::endl;
     if(peer->GetUUID() == GetUUID())
@@ -1474,13 +1193,7 @@
     // --------------------------------------------------------------
     // The Demand node you agreed to supply power to, is awaiting migration
     // --------------------------------------------------------------
-<<<<<<< HEAD
-=======
-    ptree &pt = msg->GetSubMessages();
-    device::SignalValue DemValue = pt.get<device::SignalValue>("lb.value");
->>>>>>> fa16e05b
-    Logger.Notice << " Draft Accept message received from: " << peer->GetUUID()
-                   << " with demand of "<< msg.demand_value() << std::endl;
+    Logger.Notice << " Draft Accept message received from: " << peer->GetUUID() << std::endl;
 
     if( LBAgent::SUPPLY == m_Status)
     {
@@ -1501,9 +1214,6 @@
     }
 }
 
-<<<<<<< HEAD
-void LBAgent::HandleCollectedState(const sc::CollectedStateMessage& msg)
-=======
 ///////////////////////////////////////////////////////////////////////////////
 /// HandleCollectedState
 /// @description State collection returns the collected state (via a message)
@@ -1518,14 +1228,12 @@
 /// @limitations Does not validate the source, integrity or contents of the
 ///     message.
 ///////////////////////////////////////////////////////////////////////////////
-void LBAgent::HandleCollectedState(MessagePtr msg, PeerNodePtr /*peer*/)
->>>>>>> fa16e05b
+void LBAgent::HandleCollectedState(const sc::CollectedStateMessage& msg)
 {
     Logger.Trace << __PRETTY_FUNCTION__ << std::endl;
     // --------------------------------------------------------------
     // You received the collected global state in response to your SC Request
     // --------------------------------------------------------------
-<<<<<<< HEAD
     int peercount=0; // number of peers *with SSTs*
     double agg_gateway=0;
 
@@ -1534,68 +1242,21 @@
         Logger.Notice << "SC module returned gateway values: " << v << std::endl;
         peercount++;
         agg_gateway += v;
-=======
-    int peercount=0; // number of peers *with devices*
-    m_aggregateGateway=0;
-
-    ptree &pt = msg->GetSubMessages();
-    m_highestDemand = std::numeric_limits<double>::min();
-    if(pt.get_child_optional("CollectedState.gateway"))
-    {
-        BOOST_FOREACH(ptree::value_type &v, pt.get_child("CollectedState.gateway"))
-        {
-            Logger.Notice << "SC module returned gateway values: "
-                          << v.second.data() << std::endl;
-            if (v.second.data() != "no device")
-            {
-                    double p = boost::lexical_cast<double>(v.second.data());
-                    peercount++;
-                    m_aggregateGateway += p;
-                    if (p > m_highestDemand)
-                        m_highestDemand = p;
-            }
-        }
->>>>>>> fa16e05b
     }
     BOOST_FOREACH(double v, msg.generation())
     {
-<<<<<<< HEAD
         Logger.Notice << "SC module returned generation values " << v << std::endl;
-=======
-        BOOST_FOREACH(ptree::value_type &v, pt.get_child("CollectedState.generation"))
-        {
-            Logger.Notice << "SC module returned generation values: "
-                          << v.second.data() << std::endl;
-        }
->>>>>>> fa16e05b
     }
     BOOST_FOREACH(double v, msg.storage())
     {
-<<<<<<< HEAD
         Logger.Notice << "SC module returned storage values: " << v << std::endl;
-=======
-        BOOST_FOREACH(ptree::value_type &v, pt.get_child("CollectedState.storage"))
-        {
-            Logger.Notice << "SC module returned storage values: "
-                          << v.second.data() << std::endl;
-        }
->>>>>>> fa16e05b
     }
     BOOST_FOREACH(double v, msg.drain())
     {
-<<<<<<< HEAD
         Logger.Notice << "SC module returned drain values: " << v << std::endl;
-=======
-        BOOST_FOREACH(ptree::value_type &v, pt.get_child("CollectedState.drain"))
-        {
-            Logger.Notice << "SC module returned drain values: "
-                          << v.second.data() << std::endl;
-        }
->>>>>>> fa16e05b
     }
     BOOST_FOREACH(double v, msg.state())
     {
-<<<<<<< HEAD
 	    Logger.Notice << "SC module returned state values: " << v << std::endl;
     }
 
@@ -1603,28 +1264,6 @@
     Logger.Status << "SC module returned " << msg.num_intransit_accepts()
                   << " intransit messages: " << std::endl;
     agg_gateway += P_Migrate * msg.num_intransit_accepts();
-=======
-        BOOST_FOREACH(ptree::value_type &v, pt.get_child("CollectedState.state"))
-        {
-        Logger.Notice << "SC module returned state values: "
-                      << v.second.data() << std::endl;
-        }
-    }
-    //Consider any intransit "accept" messages in m_aggregateGateway calculation
-    if(pt.get_child_optional("CollectedState.intransit"))
-    {
-        BOOST_FOREACH(ptree::value_type &v, pt.get_child("CollectedState.intransit"))
-        {
-            Logger.Status << "SC module returned intransit messages: "
-                << v.second.data() << std::endl;
-            if(v.second.data() == "accept"){
-            Logger.Notice << "SC module returned values: "
-              << v.second.data() << std::endl;
-                m_aggregateGateway += P_Migrate;
-             }
-        }
-    }
->>>>>>> fa16e05b
 
     if(peercount != 0)
     {
@@ -1665,9 +1304,6 @@
     m_prevDemand = m_highestDemand;
 }
 
-<<<<<<< HEAD
-void LBAgent::HandleComputedNormal(const ComputedNormalMessage& msg, PeerNodePtr peer)
-=======
 ///////////////////////////////////////////////////////////////////////////////
 /// HandleComputedNormal
 /// @description When the collected state arrives, the leader computes normal
@@ -1684,8 +1320,7 @@
 /// @limitations Does not validate the source, integrity or contents of the
 ///     message.
 ///////////////////////////////////////////////////////////////////////////////
-void LBAgent::HandleComputedNormal(MessagePtr msg, PeerNodePtr peer)
->>>>>>> fa16e05b
+void LBAgent::HandleComputedNormal(const ComputedNormalMessage& msg, PeerNodePtr peer)
 {
     Logger.Trace << __PRETTY_FUNCTION__ << std::endl;
     // --------------------------------------------------------------
@@ -1694,12 +1329,10 @@
     m_Normal = msg.computed_normal();
     Logger.Notice << "Computed Normal " << m_Normal << " received from "
                    << peer->GetUUID() << std::endl;
-<<<<<<< HEAD
-=======
+    
     //for cyber invariant
-    m_cyberInvariant = boost::lexical_cast<int>(pt.get<std::string>("lb.cyberInvariant"));
+    m_cyberInvariant = msg.cyber_invariant();
     ComputeGateway();
->>>>>>> fa16e05b
     LoadTable();
 }
 
