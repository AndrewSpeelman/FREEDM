////////////////////////////////////////////////////////////////////////////////
/// @file           LoadBalance.cpp
///
/// @author         Ravi Akella <rcaq5c@mst.edu>
/// @author         Thomas Roth <tprfh7@mst.edu>
///
/// @project        FREEDM DGI
///
/// @description    A distributed load balance algorithm for power management.
///
/// @citations      Ni, Lionel M., Chong-Wei Xu, and Thomas B. Gendreau.
///                 A distributed drafting algorithm for load balancing.
///                 Software Engineering, IEEE Transactions on 10 (1985)
///
/// @functions      LBAgent::LBAgent
///                 LBAgent::Run
///                 LBAgent::MoveToPeerSet
///                 LBAgent::SendToPeerSet
///                 LBAgent::FirstRound
///                 LBAgent::LoadManage
///                 LBAgent::ScheduleNextRound
///                 LBAgent::ReadDevices
///                 LBAgent::UpdateState
///                 LBAgent::LoadTable
///                 LBAgent::SendStateChange
///                 LBAgent::HandleStateChange
///                 LBAgent::SendDraftRequest
///                 LBAgent::HandleDraftRequest
///                 LBAgent::SendDraftAge
///                 LBAgent::HandleDraftAge
///                 LBAgent::DraftStandard
///                 LBAgent::SendDraftSelect
///                 LBAgent::HandleDraftSelect
///                 LBAgent::SendDraftAccept
///                 LBAgent::SendTooLate
///                 LBAgent::HandleDraftAccept
///                 LBAgent::HandleTooLate
///                 LBAgent::HandlePeerList
///                 LBAgent::SetPStar
///                 LBAgent::PrepareForSending
///                 LBAgent::Synchronize
///                 LBAgent::CheckInvariant
///
/// These source code files were created at Missouri University of Science and
/// Technology, and are intended for use in teaching or research. They may be
/// freely copied, modified, and redistributed as long as modified versions are
/// clearly marked as such and this notice is not removed. Neither the authors
/// nor Missouri S&T make any warranty, express or implied, nor assume any legal
/// responsibility for the accuracy, completeness, or usefulness of these files
/// or any information distributed with these files.
///
/// Suggested modifications or questions about these files can be directed to
/// Dr. Bruce McMillin, Department of Computer Science, Missouri University of
/// Science and Technology, Rolla, MO 65409 <ff@mst.edu>.
////////////////////////////////////////////////////////////////////////////////


#include "LoadBalance.hpp"

#include "CLogger.hpp"
#include "Messages.hpp"
#include "CTimings.hpp"
#include "CDeviceManager.hpp"
#include "CGlobalPeerList.hpp"
#include "gm/GroupManagement.hpp"
#include "CGlobalConfiguration.hpp"

#include <sstream>

#include <boost/foreach.hpp>
#include <boost/bind.hpp>
#include <boost/asio/error.hpp>
#include <boost/system/error_code.hpp>
#include <boost/range/adaptor/map.hpp>
#include <boost/date_time/posix_time/posix_time.hpp>

namespace freedm {
namespace broker {
namespace lb {

namespace {
CLocalLogger Logger(__FILE__);
}

///////////////////////////////////////////////////////////////////////////////
/// LBAgent
/// @description: Constructor for the load balancing module
/// @pre: Posix Main should register read handler and invoke this module
/// @post: Object is initialized and ready to run load balancing
<<<<<<< HEAD
/// @limitations: None
///////////////////////////////////////////////////////////////////////////////
LBAgent::LBAgent()
{
    Logger.Trace << __PRETTY_FUNCTION__ << std::endl;
    InsertInPeerSet(m_AllPeers, GetMe());
    m_Leader = GetUUID();
    m_Normal = 0;
    m_GlobalTimer = CBroker::Instance().AllocateTimer("lb");
    // Bound to lbq so it resolves before the state collection round
    m_StateTimer = CBroker::Instance().AllocateTimer("lbq");
    m_sstExists = false;
    // First time flag for invariant
    m_firstTimeInvariant = true;
    // Initialize imbalanced power K (predict the future power migration)
    m_outstandingMessages = 1;
    m_actuallyread = true;
=======
/// @param uuid: This object's uuid
/// @limitations: None
///////////////////////////////////////////////////////////////////////////////
LBAgent::LBAgent(std::string uuid)
    : IPeerNode(uuid)
    , ROUND_TIME(boost::posix_time::milliseconds(CTimings::LB_ROUND_TIME))
    , REQUEST_TIMEOUT(boost::posix_time::milliseconds(CTimings::LB_REQUEST_TIMEOUT))
{
    Logger.Trace << __PRETTY_FUNCTION__ << std::endl;

    m_RoundTimer = CBroker::Instance().AllocateTimer("lb");
    m_WaitTimer = CBroker::Instance().AllocateTimer("lb");

    m_State = LBAgent::NORMAL;
    m_Leader = uuid;

    m_PowerDifferential = 0;
    m_MigrationStep = CGlobalConfiguration::Instance().GetMigrationStep();
}

////////////////////////////////////////////////////////////
/// Run
/// @description Main function which initiates the algorithm
/// @pre: Posix Main should invoke this function
/// @post: Triggers the drafting algorithm by calling LoadManage()
/// @limitations None
/////////////////////////////////////////////////////////
int LBAgent::Run()
{
    Logger.Trace << __PRETTY_FUNCTION__ << std::endl;
    CBroker::Instance().Schedule(m_RoundTimer, boost::posix_time::not_a_date_time,
        boost::bind(&LBAgent::FirstRound, this, boost::asio::placeholders::error));
    Logger.Info << "LoadManage scheduled for the next phase." << std::endl;
    return 0;
>>>>>>> c8c010e8
}

///////////////////////////////////////////////////////////////////////////////
/// HandleIncomingMessage
/// "Downcasts" incoming messages into a specific message type, and passes the
/// message to an appropriate handler.
/// @pre None
/// @post The message is handled by the target handler or a warning is
///     produced.
/// @param msg the incoming message
/// @param peer the node that sent this message (could be this DGI)
///////////////////////////////////////////////////////////////////////////////
<<<<<<< HEAD
void LBAgent::HandleIncomingMessage(boost::shared_ptr<const ModuleMessage> msg, CPeerNode peer)
=======
void LBAgent::HandleIncomingMessage(boost::shared_ptr<const ModuleMessage> m, PeerNodePtr peer)
>>>>>>> c8c010e8
{
    Logger.Trace << __PRETTY_FUNCTION__ << std::endl;

    if(m->has_group_management_message())
    {
        gm::GroupManagementMessage gmm = m->group_management_message();

        if(gmm.has_peer_list_message())
        {
            HandlePeerList(gmm.peer_list_message(), peer);
        }
        else
        {
            Logger.Warn << "Dropped unexpected group management message:\n" << m->DebugString();
        }
    }
    else if(m->has_state_collection_message())
    {
        sc::StateCollectionMessage scm = m->state_collection_message();
    
        if(scm.has_collected_state_message())
        {
            Logger.Debug << "Collected State: " << m->DebugString();
            HandleCollectedState(scm.collected_state_message());
        }
        else
        {
            Logger.Warn << "Dropped unexpected group management message:\n" << m->DebugString();
        }
    }
    else if(m->has_load_balancing_message())
    {
        LoadBalancingMessage lbm = m->load_balancing_message();
        
        if(lbm.has_state_change_message())
        {
            HandleStateChange(lbm.state_change_message(), peer);
        }
        else if(lbm.has_draft_request_message())
        {
            HandleDraftRequest(lbm.draft_request_message(), peer);
        }
        else if(lbm.has_draft_age_message())
        {
            HandleDraftAge(lbm.draft_age_message(), peer);
        }
        else if(lbm.has_draft_select_message())
        {
            HandleDraftSelect(lbm.draft_select_message(), peer);
        }
        else if(lbm.has_draft_accept_message())
        {
            HandleDraftAccept(lbm.draft_accept_message(), peer);
        }
        else if(lbm.has_too_late_message())
        {
            HandleTooLate(lbm.too_late_message());
        }
        else if(lbm.has_collected_state_message())
        {
            HandleCollectedState(lbm.collected_state_message());
        }
        else
<<<<<<< HEAD
            Logger.Warn << "Dropped gm message of unexpected type:\n" << msg->DebugString();
    }
    else
    {
        Logger.Warn << "Dropped message of unexpected type:\n" << msg->DebugString();
    }
}

////////////////////////////////////////////////////////////
/// LB
/// @description Main function which initiates the algorithm
/// @pre: Posix Main should invoke this function
/// @post: Triggers the drafting algorithm by calling LoadManage()
/// @limitations None
/////////////////////////////////////////////////////////
int LBAgent::Run()
{
    // This function should now be bound to lbq which is the "module"
    // responsible for calling state collection immediately before state
    // collection starts.
    Logger.Trace << __PRETTY_FUNCTION__ << std::endl;
    // This initializes the algorithm
    boost::system::error_code e;
    HandleStateTimer(e);
    // This timer gets resolved for the lb module (instead of lbq) so
    // it is safe to give it a timeout of 1 effectively making it expire
    // immediately
    CBroker::Instance().Schedule(m_GlobalTimer,
        boost::posix_time::not_a_date_time,
        boost::bind(&LBAgent::LoadManage, this,
            boost::asio::placeholders::error));
    return 0;
}

////////////////////////////////////////////////////////////
/// AddPeer
/// @description Adds the peer to the set of all peers
/// @pre: This module should have received the list of peers in the group from leader
/// @post: Peer set is populated with a pointer to the added node
/// @limitations Addition of new peers is strictly based on group membership
/////////////////////////////////////////////////////////
CPeerNode LBAgent::AddPeer(CPeerNode peer)
{
    InsertInPeerSet(m_AllPeers,peer);
    InsertInPeerSet(m_NormalNodes,peer);
    return peer;
}

////////////////////////////////////////////////////////////
/// GetPeer
/// @description Returns the pointer to a peer from the set of all peers
/// @pre: none
/// @post: Returns a pointer to the requested peer, if exists
/// @limitations Limited to members in this group
/////////////////////////////////////////////////////////
CPeerNode LBAgent::GetPeer(std::string uuid)
{
    PeerSet::iterator it = m_AllPeers.find(uuid);

    if(it != m_AllPeers.end())
    {
        return it->second;
    }
    else
    {
        return CPeerNode();
=======
        {
            Logger.Warn << "Dropped unexpected load balance message:\n" << m->DebugString();
        }
    }
    else
    {
        Logger.Warn << "Dropped message of unexpected type:\n" << m->DebugString();
>>>>>>> c8c010e8
    }
}

///////////////////////////////////////////////////////////////////////////////
/// MoveToPeerSet
/// Moves the given peer to the given peerset, removing it from all other
/// categorized peersets (Normal, Supply Demand).
/// @pre None
/// @post Peer is removed from all specialized peersets, and then readded to ps.
/// @param ps The peerset to move the peer to.
/// @param peer the peer to move.
///////////////////////////////////////////////////////////////////////////////
<<<<<<< HEAD
ModuleMessage LBAgent::MessageStateChange(std::string newstate)
{
    LoadBalancingMessage lbm;
    StateChangeMessage* stm = lbm.mutable_state_change_message();
    stm->set_new_state(newstate);
    return PrepareForSending(lbm);
}

////////////////////////////////////////////////////////////
/// SendStateChange
/// @description Pushes a new load balance state to a peer set.
/// @pre: The caller provideds a new state and peer set to send it to.
/// @post: A message announcing the new state is prepared and sent.
/// @param newstate: The new state the node is in
/// @param peerSet: The group of peers that should receive the message
/// @peers Each peer that exists in the peerSet
/// @ErrorHandling If the message cannot be sent, an exception is thrown and the
///    process continues
/// @limitations Group should be a PeerSet
/////////////////////////////////////////////////////////
void LBAgent::SendStateChange(std::string newstate, PeerSet peerSet)
=======
void LBAgent::MoveToPeerSet(PeerSet & ps, PeerNodePtr peer)
>>>>>>> c8c010e8
{
    Logger.Trace << __PRETTY_FUNCTION__ << std::endl;
    EraseInPeerSet(m_InSupply, peer);
    EraseInPeerSet(m_InDemand, peer);
    EraseInPeerSet(m_InNormal, peer);
    InsertInPeerSet(ps, peer);
}

///////////////////////////////////////////////////////////////////////////////
/// SendToPeerSet
/// @description Given a message m, send it to every process in peerSet
/// @pre None
/// @post msg is sent to all processes in peerSet
/// @peers peerSet
/// @param msg The message to send
/// @param peerSet the processes to send the message to.
///////////////////////////////////////////////////////////////////////////////
void LBAgent::SendToPeerSet(const PeerSet & ps, const ModuleMessage & m)
{
    Logger.Trace << __PRETTY_FUNCTION__ << std::endl;
<<<<<<< HEAD
    Logger.Notice << "Sending " << msg.DebugString() << std::endl;
    BOOST_FOREACH( CPeerNode peer, peerSet | boost::adaptors::map_values)
    {
        if( peer.GetUUID() == GetUUID())
=======
    Logger.Info << "Sending " << m.DebugString() << std::endl;

    BOOST_FOREACH(PeerNodePtr peer, ps | boost::adaptors::map_values)
    {
        try
>>>>>>> c8c010e8
        {
            peer->Send(m);
        }
        catch(boost::system::system_error & error)
        {
<<<<<<< HEAD
            try
            {
                peer.Send(msg);
            }
            catch (boost::system::system_error& e)
            {
                Logger.Info << "Couldn't Send Message To Peer" << std::endl;
            }
=======
            Logger.Warn << "Couldn't send message to peer";
>>>>>>> c8c010e8
        }
    }
}

///////////////////////////////////////////////////////////////////////////////
/// FirstRound
/// @description The code that is executed as part of the first loadbalance
///     each round.
/// @pre None
/// @post if the timer wasn't cancelled this function requests state collection
///     and calls the first load balance.
/// @param error The reason this function was called.
///////////////////////////////////////////////////////////////////////////////
void LBAgent::FirstRound(const boost::system::error_code & error)
{
    Logger.Trace << __PRETTY_FUNCTION__ << std::endl;

    if(!error)
    {
        m_Synchronized = false;
        ScheduleStateCollection();
        CBroker::Instance().Schedule("lb",
            boost::bind(&LBAgent::LoadManage, this, boost::system::error_code()));
    }
    else if(error == boost::asio::error::operation_aborted)
    {
<<<<<<< HEAD
       ModuleMessage mm = MessageCollectState();
       Logger.Notice << "LB module requested State Collection" << std::endl;
       GetMe().Send(mm);
=======
        Logger.Notice << "Load Manage Aborted" << std::endl;
>>>>>>> c8c010e8
    }
    else
    {
        Logger.Error << error << std::endl;
        throw boost::system::system_error(error);
    }
}

////////////////////////////////////////////////////////////
/// LoadManage
/// @description: Manages the execution of the load balancing algorithm by
///               broadcasting load changes  and initiating SendDraftRequest()
///               if in Supply
/// @pre: Node is not in Fail state
/// @post: Load state change is monitored, specific load changes are
///        advertised to peers and restarts on timeout
/// @peers All peers in case of Demand state and transition to Normal from
///        Demand;
/// @limitations
/////////////////////////////////////////////////////////
void LBAgent::LoadManage(const boost::system::error_code & error)
{
    Logger.Trace << __PRETTY_FUNCTION__ << std::endl;

    if(!error)
    {
        ScheduleNextRound();
        ReadDevices();
        UpdateState();
        LoadTable();

        std::set<device::CDevice::Pointer> logger;
        logger = device::CDeviceManager::Instance().GetDevicesOfType("Logger");
        if(logger.empty() || (*logger.begin())->GetState("dgiEnable") == 1)
        {
            if(m_State == LBAgent::DEMAND)
            {
                SendToPeerSet(m_AllPeers, MessageStateChange("demand"));
                Logger.Notice << "Sending state change, DEMAND" << std::endl;
            }

            if(m_Synchronized)
            {
                SendDraftRequest();
            }
            else
            {
                Logger.Notice << "Draft Request Cancelled: state too old" << std::endl;
            }
        }
        else
        {
            SetPStar(m_Gateway);
        }
    }
    else if(error == boost::asio::error::operation_aborted)
    {
        Logger.Notice << "Load Manage Aborted" << std::endl;
    }
    else
    {
        Logger.Error << error << std::endl;
        throw boost::system::system_error(error);
    }
}

///////////////////////////////////////////////////////////////////////////////
/// ScheduleNextRound
/// @Description Computes how much time is remaining and if there isn't enough
///     requests the loadbalance that will run next round.
/// @pre None
/// @post LoadManage is scheduled for this round OR FirstRound is scheduled
///     for next time.
///////////////////////////////////////////////////////////////////////////////
void LBAgent::ScheduleNextRound()
{
    Logger.Trace << __PRETTY_FUNCTION__ << std::endl;

    if(CBroker::Instance().TimeRemaining() > ROUND_TIME + ROUND_TIME)
    {
        CBroker::Instance().Schedule(m_RoundTimer, ROUND_TIME,
            boost::bind(&LBAgent::LoadManage, this, boost::asio::placeholders::error));
        Logger.Info << "LoadManage scheduled in " << ROUND_TIME << " ms." << std::endl;
    }
    else
    {
        CBroker::Instance().Schedule(m_RoundTimer, boost::posix_time::not_a_date_time,
            boost::bind(&LBAgent::FirstRound, this, boost::asio::placeholders::error));
        Logger.Info << "LoadManage scheduled for the next phase." << std::endl;
    }
}

///////////////////////////////////////////////////////////////////////////////
/// ReadDevices
/// @description Reads the device state and updates the appropriate member vars.
/// @pre None
/// @post m_gateway and m_netgeneration are updated.
///////////////////////////////////////////////////////////////////////////////
void LBAgent::ReadDevices()
{
    Logger.Trace << __PRETTY_FUNCTION__ << std::endl;

    float generation = device::CDeviceManager::Instance().GetNetValue("Drer", "generation");
    float storage = device::CDeviceManager::Instance().GetNetValue("Desd", "storage");
    float load = device::CDeviceManager::Instance().GetNetValue("Load", "drain");

    m_Gateway = device::CDeviceManager::Instance().GetNetValue("Sst", "gateway");
    m_NetGeneration = generation + storage - load;
}

///////////////////////////////////////////////////////////////////////////////
/// UpdateState
/// @description Determines the state of this node with respect to Supply,
///     Demand, Normal.
/// @pre The values used such as the gateway and migration step are valid and
///     up to date.
/// @post This node may change state.
///////////////////////////////////////////////////////////////////////////////
void LBAgent::UpdateState()
{
    Logger.Trace << __PRETTY_FUNCTION__ << std::endl;

    int sstCount = device::CDeviceManager::Instance().GetDevicesOfType("Sst").size();
    Logger.Debug << "Recognize " << sstCount << " attached SST devices." << std::endl;

    if(sstCount > 0 && m_NetGeneration >= m_Gateway + m_MigrationStep)
    {
        if(m_State != LBAgent::SUPPLY)
        {
            m_State = LBAgent::SUPPLY;
            Logger.Info << "Changed to SUPPLY state." << std::endl;
        }
    }
    else if(sstCount > 0 && m_NetGeneration <= m_Gateway - m_MigrationStep)
    {
        if(m_State != LBAgent::DEMAND)
        {
            m_State = LBAgent::DEMAND;
            Logger.Info << "Changed to DEMAND state." << std::endl;
        }
    }
    else
    {
<<<<<<< HEAD
        m_Status = LBAgent::NORM;
    }

    //Update info about this node in the load table based on above computation
    BOOST_FOREACH( CPeerNode self, m_AllPeers | boost::adaptors::map_values)
    {
        if( self.GetUUID() == GetUUID())
        {
            EraseInPeerSet(m_SupplyNodes,self);
            EraseInPeerSet(m_DemandNodes,self);
            EraseInPeerSet(m_NormalNodes,self);

            if (LBAgent::SUPPLY == m_Status)
            {
                InsertInPeerSet(m_SupplyNodes,self);
            }
            else if (LBAgent::NORM == m_Status)
            {
                InsertInPeerSet(m_NormalNodes,self);
            }
            else if (LBAgent::DEMAND == m_Status)
            {
                InsertInPeerSet(m_DemandNodes,self);
            }
=======
        if(m_State != LBAgent::NORMAL)
        {
            m_State = LBAgent::NORMAL;
            Logger.Info << "Changed to NORMAL state." << std::endl;
>>>>>>> c8c010e8
        }
    }
}

////////////////////////////////////////////////////////////
/// LoadTable
/// @description Prints the load table: A tool for observing the state of the system.
/// @pre None
/// @post None
/// @limitations Some entries in Load table could become stale relative to the
///              global state. The definition of Supply/Normal/Demand could
///      change in future
/////////////////////////////////////////////////////////
void LBAgent::LoadTable()
{
    Logger.Trace << __PRETTY_FUNCTION__ << std::endl;

<<<<<<< HEAD
    using namespace device;
    
    int numDRERs = CDeviceManager::Instance().GetDevicesOfType("Drer").size();
    int numDESDs = CDeviceManager::Instance().GetDevicesOfType("Desd").size();
    int numLOADs = CDeviceManager::Instance().GetDevicesOfType("Load").size();
    int numSSTs  = CDeviceManager::Instance().GetDevicesOfType("Sst").size();

    m_Gen = CDeviceManager::Instance().GetNetValue("Drer", "generation");
    m_Storage = CDeviceManager::Instance().GetNetValue("Desd", "storage");
    m_Load = CDeviceManager::Instance().GetNetValue("Load", "drain");
    m_SstGateway = CDeviceManager::Instance().GetNetValue("Sst", "gateway");


    // used to ensure three digits before the decimal, two after
    unsigned int genWidth = (m_Gen > 0 ? 6 : 7);
    unsigned int storageWidth = (m_Storage > 0 ? 6 : 7);
    unsigned int loadWidth = (m_Load > 0 ? 6 : 7);
    unsigned int sstGateWidth = (m_SstGateway > 0 ? 6 : 7);
    std::string extraGenSpace = (genWidth == 6 ? " " : "");
    std::string extraStorageSpace = (storageWidth == 6 ? " " : "");
    std::string extraLoadSpace = (loadWidth == 6 ? " " : "");
    std::string extraSstSpace = (sstGateWidth == 6 ? " " : "");

    std::stringstream ss;
    ss << std::setprecision(2) << std::fixed;
    ss << " ----------- LOAD TABLE (Power Management) ------------"
            << std::endl;
    ss << "\t| " << "Net DRER (" << std::setfill('0') << std::setw(2)
            << numDRERs << "): " << extraGenSpace << std::setfill(' ')
            << std::setw(genWidth) << m_Gen << "     Net DESD    ("
            << std::setfill('0') << std::setw(2) << numDESDs << "): "
            << extraStorageSpace << std::setfill(' ') << std::setw(storageWidth)
            << m_Storage << " |" << std::endl;
    ss << "\t| " << "Net Load (" << std::setfill('0') << std::setw(2)
            << numLOADs << "): " << extraLoadSpace << std::setfill(' ')
            << std::setw(loadWidth) << m_Load << "     SST Gateway ("
            << std::setfill('0') << std::setw(2) << numSSTs << "): "
            << extraSstSpace << std::setfill(' ') << std::setw(sstGateWidth)
            << m_SstGateway << " |" << std::endl;
    ss << "\t| " << "Net Gateway : " << m_NetGateway << std::endl;

    //
    // We will hide Overall Gateway for the time being as it is useless until
    // we properly support multiple device LBs.
    //
    ss << "\t| Normal:        " << std::setw(7) << m_Normal << std::setfill(' ')
            << std::setw(32) << "|" << std::endl;
    ss << "\t| ---------------------------------------------------- |"
            << std::endl;
    ss << "\t| " << std::setw(20) << "Node" << std::setw(27) << "State"
            << std::setw(7) << "|" << std::endl;
    ss << "\t| " << std::setw(20) << "----" << std::setw(27) << "-----"
            << std::setw(7) << "|" << std::endl;


    //Print the load information you have about the rest of the system
    BOOST_FOREACH( CPeerNode p, m_AllPeers | boost::adaptors::map_values)
    {
        std::string centeredUUID = p.GetUUID();
        std::string pad = "       ";
        if (centeredUUID.size() >= 36)
        {
            centeredUUID.erase(35);
            pad = "...    ";
        }
        else
        {
            unsigned int padding = (36 - centeredUUID.length())/2;
            centeredUUID.insert(0, padding, ' ');
            if (p.GetUUID().size()%2 == 0)
            {
                padding--;
            }
            centeredUUID.append(padding, ' ');
        }

        ss.setf(std::ios::internal, std::ios::adjustfield);
        if (CountInPeerSet(m_DemandNodes,p) > 0 )
=======
    int drer_count = device::CDeviceManager::Instance().GetDevicesOfType("Drer").size();
    int desd_count = device::CDeviceManager::Instance().GetDevicesOfType("Desd").size();
    int load_count = device::CDeviceManager::Instance().GetDevicesOfType("Load").size();
    float generation = device::CDeviceManager::Instance().GetNetValue("Drer", "generation");
    float storage = device::CDeviceManager::Instance().GetNetValue("Desd", "storage");
    float load = device::CDeviceManager::Instance().GetNetValue("Load", "drain");

    std::stringstream loadtable;
    loadtable << std::setprecision(2) << std::fixed;
    loadtable << "------- LOAD TABLE (Power Management) -------" << std::endl;
    loadtable << "\tNet DRER (" << std::setfill('0') << std::setw(2) << drer_count
        << "):  " << generation << std::endl;
    loadtable << "\tNet DESD (" << std::setfill('0') << std::setw(2) << desd_count
        << "):  " << storage << std::endl;
    loadtable << "\tNet Load (" << std::setfill('0') << std::setw(2) << load_count
        << "):  " << load << std::endl;
    loadtable << "\t---------------------------------------------" << std::endl;
    loadtable << "\tSST Gateway:    " << m_Gateway << std::endl;
    loadtable << "\tNet Generation: " << m_NetGeneration << std::endl;
    loadtable << "\tPredicted K:    " << m_PowerDifferential << std::endl;
    loadtable << "\t---------------------------------------------" << std::endl;

    if(m_State == LBAgent::DEMAND)
    {
        loadtable << "\t(DEMAND) " << GetUUID() << std::endl;
    }
    else if(m_State == LBAgent::SUPPLY)
    {
        loadtable << "\t(SUPPLY) " << GetUUID() << std::endl;
    }
    else
    {
        loadtable << "\t(NORMAL) " << GetUUID() << std::endl;
    }
    BOOST_FOREACH(PeerNodePtr peer, m_AllPeers | boost::adaptors::map_values)
    {
        if(CountInPeerSet(m_InDemand, peer) > 0)
>>>>>>> c8c010e8
        {
            loadtable << "\t(DEMAND) " << peer->GetUUID() << std::endl;
        }
        else if(CountInPeerSet(m_InNormal, peer) > 0)
        {
            loadtable << "\t(NORMAL) " << peer->GetUUID() << std::endl;
        }
        else if(CountInPeerSet(m_InSupply, peer) > 0)
        {
            loadtable << "\t(SUPPLY) " << peer->GetUUID() << std::endl;
        }
        else
        {
            loadtable << "\t( ???? ) " << peer->GetUUID() << std::endl;
        }
    }

    loadtable << "\t---------------------------------------------";
    Logger.Status << loadtable.str() << std::endl;
}

///////////////////////////////////////////////////////////////////////////////
/// MessageStateChange
/// @description Generates a state change message
/// @pre None
/// @post Returns the new message.
/// @param state is a string describing the new state of Load Balancing
///////////////////////////////////////////////////////////////////////////////
ModuleMessage LBAgent::MessageStateChange(std::string state)
{
    Logger.Trace << __PRETTY_FUNCTION__ << std::endl;
    LoadBalancingMessage msg;
    StateChangeMessage * submsg = msg.mutable_state_change_message();
    submsg->set_state(state);
    return PrepareForSending(msg);
}

///////////////////////////////////////////////////////////////////////////////
/// HandleStateChange
/// @description Handles a peer announcing it is in a new state
/// @pre The state message is fully populated. The peer is valid. 
/// @post The peer is removed from any state sets it is currently in and placed
///     in a set by the contents of the message.
/// @param m The message body that was recieved by this process.
/// @param peer The process that the message orginated from.
/// @peers A Group member.
/// @limitations Does not validate the source, integrity or contents of the
///     message.
///////////////////////////////////////////////////////////////////////////////
void LBAgent::HandleStateChange(const StateChangeMessage & m, PeerNodePtr peer)
{
    Logger.Trace << __PRETTY_FUNCTION__ << std::endl;

    if(CountInPeerSet(m_AllPeers, peer) == 0)
    {
        Logger.Warn << "State from unknown peer: " << peer->GetUUID() << std::endl;
    }
    else
    {
        std::string state = m.state();
        Logger.Info << "Received " << state << " state from " << peer->GetUUID() << std::endl;

        if(state == "supply")
        {
            MoveToPeerSet(m_InSupply, peer);
        }
        else if(state == "demand")
        {
            MoveToPeerSet(m_InDemand, peer);
        }
        else if(state == "normal")
        {
            MoveToPeerSet(m_InNormal, peer);
        }
        else
        {
            Logger.Warn << "Bad state from peer: " << peer->GetUUID() << std::endl;
        }
    }
}

///////////////////////////////////////////////////////////////////////////////
/// MessageDraftRequest
/// @pre None
/// @post A new message is generated
/// @description Creates a new DraftRequest message.
///////////////////////////////////////////////////////////////////////////////
<<<<<<< HEAD
void LBAgent::HandlePeerList(const gm::PeerListMessage& msg, CPeerNode peer)
=======
ModuleMessage LBAgent::MessageDraftRequest()
>>>>>>> c8c010e8
{
    Logger.Trace << __PRETTY_FUNCTION__ << std::endl;
<<<<<<< HEAD
    PeerSet temp;
    Logger.Notice << "\nPeer List received from Group Leader: " << peer.GetUUID() <<std::endl;
    m_Leader = peer.GetUUID();

    //Update the PeerNode lists accordingly
    //TODO:Not sure if similar loop is needed to erase each peerset
    //individually. peerset.clear() doesn`t work for obvious reasons
    BOOST_FOREACH( CPeerNode p_, m_AllPeers | boost::adaptors::map_values)
    {
        if( p_.GetUUID() == GetUUID())
        {
            continue;
        }
        EraseInPeerSet(m_AllPeers,p_);
        //Assuming that any node in m_AllPeers exists in one of the following
        EraseInPeerSet(m_DemandNodes,p_);
        EraseInPeerSet(m_SupplyNodes,p_);
        EraseInPeerSet(m_NormalNodes,p_);
    }
    temp = gm::GMAgent::ProcessPeerList(msg);
    BOOST_FOREACH( CPeerNode p_, temp | boost::adaptors::map_values )
=======
    LoadBalancingMessage msg;
    msg.mutable_draft_request_message();
    return PrepareForSending(msg);
}

////////////////////////////////////////////////////////////
/// SendDraftRequest
/// @description Advertise willingness to share load whenever you can supply
/// @pre: Current load state of this node is 'Supply'
/// @post: Send DraftRequest message to peers in demand state
/////////////////////////////////////////////////////////
void LBAgent::SendDraftRequest()
{
    Logger.Trace << __PRETTY_FUNCTION__ << std::endl;

    if(m_State != LBAgent::SUPPLY)
    {
        Logger.Notice << "Draft Request Cancelled: not in SUPPLY" << std::endl;
    }
    else if(m_InDemand.empty())
>>>>>>> c8c010e8
    {
        Logger.Notice << "Draft Request Cancelled: no DEMAND" << std::endl;
    }
    else if(!InvariantCheck())
    {
        Logger.Notice << "Draft Request Cancelled: invariant false" << std::endl;
    }
    else
    {
        SendToPeerSet(m_InDemand, MessageDraftRequest());
        CBroker::Instance().Schedule(m_WaitTimer, REQUEST_TIMEOUT,
            boost::bind(&LBAgent::DraftStandard, this, boost::asio::placeholders::error));
        m_DraftAge.clear();
        Logger.Info << "Sent Draft Request" << std::endl;
    }
}

///////////////////////////////////////////////////////////////////////////////
/// HandleDraftRequest
/// @description Handler for a DraftRequest message. A request message is sent by
///     a supply node to see if a demand node wants to perform a
///     migration.
/// @pre The message is fully populated. The peer is valid. 
/// @post If this process is in the demand state, a DraftAge message is sent back
///     to the orginating process.
/// @param m The message body that was recieved by this process.
/// @param peer The process that the message orginated from.
/// @peers A group member who was in the supply state.
/// @limitations Does not validate the source, integrity or contents of the
///     message.
///////////////////////////////////////////////////////////////////////////////
<<<<<<< HEAD
void LBAgent::HandleStateChange(const StateChangeMessage & msg, CPeerNode peer)
{
    Logger.Trace << __PRETTY_FUNCTION__ << std::endl;
    if(CountInPeerSet(m_AllPeers,peer) == 0)
        return;
    if(peer.GetUUID() == GetUUID())
        return;
    if(msg.new_state() == "demand")
    {    
        Logger.Trace << __PRETTY_FUNCTION__ << std::endl;
        // --------------------------------------------------------------
        // You received a Demand message from the source
        // --------------------------------------------------------------
        Logger.Notice << "Demand message received from: "
                       << peer.GetUUID() <<std::endl;
        EraseInPeerSet(m_DemandNodes,peer);
        EraseInPeerSet(m_NormalNodes,peer);
        EraseInPeerSet(m_SupplyNodes,peer);
        InsertInPeerSet(m_DemandNodes,peer);
    }
    else if(msg.new_state() == "normal")
    {
        // --------------------------------------------------------------
        // You received a Load change of source to Normal state
        // --------------------------------------------------------------
        Logger.Notice << "Normal message received from: "
                       << peer.GetUUID() <<std::endl;
        EraseInPeerSet(m_NormalNodes,peer);
        EraseInPeerSet(m_DemandNodes,peer);
        EraseInPeerSet(m_SupplyNodes,peer);
        InsertInPeerSet(m_NormalNodes,peer);
=======
void LBAgent::HandleDraftRequest(const DraftRequestMessage & /*m*/, PeerNodePtr peer)
{
    Logger.Trace << __PRETTY_FUNCTION__ << std::endl;
    Logger.Info << "Draft Request from " << peer->GetUUID() << std::endl;

    if(CountInPeerSet(m_AllPeers, peer) == 0)
    {
        Logger.Notice << "Rejected Draft Request: unknown peer" << std::endl;
>>>>>>> c8c010e8
    }
    else
    {
<<<<<<< HEAD
        // --------------------------------------------------------------
        // You received a message saying the source is in Supply state, which means
        // you are (were, recently) in Demand state; else you would not have received
        // --------------------------------------------------------------
        Logger.Notice << "Supply message received from: "
                       << peer.GetUUID() <<std::endl;
        EraseInPeerSet(m_SupplyNodes,peer);
        EraseInPeerSet(m_DemandNodes,peer);
        EraseInPeerSet(m_NormalNodes,peer);
        InsertInPeerSet(m_SupplyNodes,peer);
=======
        MoveToPeerSet(m_InSupply, peer);
        SendDraftAge(peer);
>>>>>>> c8c010e8
    }
}

///////////////////////////////////////////////////////////////////////////////
/// MessageDraftAge
/// @pre None
/// @post A new message is generated
/// @description Creates a new DraftAge message.
///////////////////////////////////////////////////////////////////////////////
ModuleMessage LBAgent::MessageDraftAge(float age)
{
    Logger.Trace << __PRETTY_FUNCTION__ << std::endl;
    LoadBalancingMessage msg;
    DraftAgeMessage * submsg = msg.mutable_draft_age_message();
    submsg->set_draft_age(age);
    return PrepareForSending(msg);
}

///////////////////////////////////////////////////////////////////////////////
/// SendDraftAge
/// @description Sends a DraftAge message to specified peer announcing how
/// much demand this node has.
/// @param peer The process to send this to.
/// @pre None
/// @post Sends a DraftAge message if this process was in the demand state.
///////////////////////////////////////////////////////////////////////////////
<<<<<<< HEAD
void LBAgent::HandleRequest(const RequestMessage& /*msg*/, CPeerNode peer)
{
    Logger.Trace << __PRETTY_FUNCTION__ << std::endl;
    if(CountInPeerSet(m_AllPeers,peer) == 0)
        return;
    // --------------------------------------------------------------
    // You received a draft request
    // --------------------------------------------------------------
    if(peer.GetUUID() == GetUUID())
        return;
    Logger.Notice << "Request message received from: " << peer.GetUUID() << std::endl;
    // Just not to duplicate the peer, erase the existing entries of it
    EraseInPeerSet(m_SupplyNodes,peer);
    EraseInPeerSet(m_DemandNodes,peer);
    EraseInPeerSet(m_NormalNodes,peer);
    // Insert into set of Supply nodes
    InsertInPeerSet(m_SupplyNodes,peer);
    // Send your response
    if( peer.GetUUID() != GetUUID() && m_Status == LBAgent::DEMAND)
    {
        ModuleMessage mm = MessageDraft();
        try
        {
            peer.Send(mm);
        }
        catch (boost::system::system_error& e)
        {
            Logger.Info << "Couldn't Send Message To Peer" << std::endl;
        }
=======
void LBAgent::SendDraftAge(PeerNodePtr peer)
{
    Logger.Trace << __PRETTY_FUNCTION__ << std::endl;

    float age = 0;
    if(m_State == LBAgent::DEMAND)
    {
        age = m_Gateway - m_NetGeneration;
>>>>>>> c8c010e8
    }
    Logger.Info << "Calculated Draft Age: " << age << std::endl;

    try
    {
        peer->Send(MessageDraftAge(age));
        Logger.Notice << "Sent Draft Age to " << peer->GetUUID() << std::endl;
    }
    catch(boost::system::system_error & e)
    {
        Logger.Warn << "Couldn't connect to peer" << std::endl;
    }
}

///////////////////////////////////////////////////////////////////////////////
/// HandleDraftAge
/// @description A DraftAge message is sent by the demand node to a supply
///     to indicate it is still in a demand state and would like to migrate.
///     After the message is recieved this node will respond with drafting to
///     instruct the demand node to commit a power change.
/// @pre The message and peer are valid. This node should have sent a draft
///     request message to peer previously.
/// @post If in supply and the demand node is selected, a drafting message
///     will be sent to the demand node.
/// @param m The message body that was recieved by this process.
/// @param peer The process that the message orginated from.
/// @peers A demand node in the group.
/// @limitations Does not validate the source, integrity or contents of the
///     message.
///////////////////////////////////////////////////////////////////////////////
<<<<<<< HEAD
void LBAgent::HandleDraft(const DraftMessage& /* msg */, CPeerNode peer)
{
    Logger.Trace << __PRETTY_FUNCTION__ << std::endl;
    // --------------------------------------------------------------
    // You received a response from source, to your draft request
    // --------------------------------------------------------------
    if(CountInPeerSet(m_AllPeers,peer) == 0)
        return;
    if(peer.GetUUID() == GetUUID())
        return;

    Logger.Notice << "(Draft) from " << peer.GetUUID() << std::endl;
    //Initiate drafting with a message accordingly
    //TODO: Selection of node that you are drafting with needs to be performed
    //      Currently, whoever responds to draft request gets the slice
    
    //Get invariant check flag from freedm.cfg
    std::string invset = CGlobalConfiguration::Instance().GetInvariantCheckFlag();
    // If invaraint check is not set in freedm.cfg, no invariant check will be performed.
    bool invCheck = (invset == "0")? true : InvariantCheck();
=======
void LBAgent::HandleDraftAge(const DraftAgeMessage & m, PeerNodePtr peer)
{
    Logger.Trace << __PRETTY_FUNCTION__ << std::endl;
>>>>>>> c8c010e8

    if(CountInPeerSet(m_AllPeers, peer) == 0)
    {
<<<<<<< HEAD
        try
        {
            ModuleMessage mm = MessageDrafting();
            peer.Send(mm);
        }
        catch (boost::system::system_error& e)
        {
            Logger.Info << "Couldn't send Message To Peer" << std::endl;
        }
=======
        Logger.Notice << "Rejected Draft Age: unknown peer" << std::endl;
    }
    else
    {
        m_DraftAge[peer->GetUUID()] = m.draft_age();
        Logger.Info << "Received draft age from " << peer->GetUUID() << std::endl;
>>>>>>> c8c010e8
    }
}

///////////////////////////////////////////////////////////////////////////////
/// DraftStandard
/// @description This function is used to select the process(es) that the
///     migration will happen with. The demand nodes send DraftAge messages
///     indicating the amount of demand to fill.
/// @pre DraftRequests were sent to the nodes whose replies will be processed
/// @post DraftSelect messages are sent to the selected demand nodes.
///////////////////////////////////////////////////////////////////////////////
void LBAgent::DraftStandard(const boost::system::error_code & error)
{
    Logger.Trace << __PRETTY_FUNCTION__ << std::endl;

    if(!error)
    {
        std::map<std::string, float>::iterator it;
        PeerNodePtr selected_peer;
        float selected_age = 0;

        for(it = m_DraftAge.begin(); it != m_DraftAge.end(); it++)
        {
            PeerSet::iterator psit = m_AllPeers.find(it->first);

            if(psit == m_AllPeers.end())
            {
                Logger.Info << "Skipped unknown peer: " << it->first << std::endl;
                continue;
            }

            PeerNodePtr peer = psit->second;
            float age = it->second;

            if(age == 0.0)
            {
                MoveToPeerSet(m_InNormal, peer);
            }
            else if(age > selected_age)
            {
                selected_age = age;
                selected_peer = peer;
            }
        }

        if(selected_age >= m_MigrationStep && m_State == LBAgent::SUPPLY)
        {
            SendDraftSelect(selected_peer, m_MigrationStep);
        }
    }
    else if(error == boost::asio::error::operation_aborted)
    {
        Logger.Notice << "Draft Standard Aborted" << std::endl;
    }
    else
    {
        Logger.Error << error << std::endl;
        throw boost::system::system_error(error);
    }
}

///////////////////////////////////////////////////////////////////////////////
/// MessageDrafting
/// @description Generates a new DraftSelect message.
/// @pre None
/// @post a new message is generated.
///////////////////////////////////////////////////////////////////////////////
ModuleMessage LBAgent::MessageDraftSelect(float amount)
{
    Logger.Trace << __PRETTY_FUNCTION__ << std::endl;
    LoadBalancingMessage msg;
    DraftSelectMessage * submsg = msg.mutable_draft_select_message();
    submsg->set_migrate_step(amount);
    return PrepareForSending(msg);
}

///////////////////////////////////////////////////////////////////////////////
/// SendDraftSelect
/// @description Sends a DraftSelect Message to specified peer.
/// @pre Peer and step are valid
/// @post A Draft select emssage is sent to the peer
///////////////////////////////////////////////////////////////////////////////
void LBAgent::SendDraftSelect(PeerNodePtr peer, float step)
{
    Logger.Trace << __PRETTY_FUNCTION__ << std::endl;

    try
    {
        peer->Send(MessageDraftSelect(step));
        SetPStar(m_PredictedGateway + step);
        m_PowerDifferential += step;
    }
    catch(boost::system::system_error & e)
    {
        Logger.Warn << "Couldn't connect to peer" << std::endl;
    }
}

///////////////////////////////////////////////////////////////////////////////
/// HandleDraftSelect
/// @description A draft select message is accepted by a demand node as an
///     indication a supply node is about to give it some tasty power.
///     When the drafting message arrives the demand node will actuate it's
///     physical leaves and signal the supply node to do the same by sending
///     back an accept message.
/// @pre There is a valid message pointer and peer passed into the module. All
///     required ptree keys are present.
/// @post If the node is in demand and will take the supply node's power this
///     node will generate an accept message and change a device value to
///     accept the new float.
/// @param msg The message body that was recieved by this process.
/// @param peer The process that the message orginated from.
/// @peers A supply node in my group.
/// @limitations Does not validate the source, integrity or contents of the
///     message.
///////////////////////////////////////////////////////////////////////////////
<<<<<<< HEAD
void LBAgent::HandleDrafting(const DraftingMessage& /*msg*/, CPeerNode peer)
{
    Logger.Trace << __PRETTY_FUNCTION__ << std::endl;
    // --------------------------------------------------------------
    //You received a Drafting message in reponse to your Demand
    //Ackowledge by sending an 'Accept' message
    // --------------------------------------------------------------
    if(peer.GetUUID() == GetUUID())
        return;
    if(CountInPeerSet(m_AllPeers,peer) == 0)
        return;
    Logger.Notice << "Drafting message received from: " << peer.GetUUID() << std::endl;

    if(LBAgent::DEMAND == m_Status && peer.GetUUID() != GetUUID())
=======
void LBAgent::HandleDraftSelect(const DraftSelectMessage & m, PeerNodePtr peer)
{
    Logger.Trace << __PRETTY_FUNCTION__ << std::endl;

    if(CountInPeerSet(m_AllPeers, peer) == 0)
    {
        Logger.Notice << "Rejected Draft Select: peer node in group" << std::endl;
    }
    else if(CGlobalConfiguration::Instance().GetMaliciousFlag())
>>>>>>> c8c010e8
    {
        Logger.Notice << "(MALICIOUS) Dropped draft select message." << std::endl;
    }
    else
    {
        float amount = m.migrate_step();

        try
        {
<<<<<<< HEAD
            ModuleMessage mm = MessageAccept();
            //TODO: Demand cost should be sent with draft response (yes/no) so
            //      that the supply node can select
            peer.Send(mm);
        }
        catch (boost::system::system_error& e)
        {
            Logger.Info << "Couldn't Send Message To Peer" << std::endl;
        }
    
        // Make necessary power setting accordingly to allow power migration
        // !!!NOTE: You may use Step_PStar() or PStar(m_DemandVal) currently
        if (m_sstExists)
        {
            Step_PStar();
            m_outstandingMessages ++;
=======
            if(m_NetGeneration <= m_PredictedGateway - amount)
            {
                peer->Send(MessageDraftAccept(amount));
                SetPStar(m_PredictedGateway - amount);
            }
            else
            {
                peer->Send(MessageTooLate(amount));
            }
>>>>>>> c8c010e8
        }
        catch(boost::system::system_error & error)
        {
            Logger.Warn << "Couldn't connect to peer" << std::endl;
        }
    }
}

///////////////////////////////////////////////////////////////////////////////
/// MessageDraftAccept
/// @description Generates a new accept message
/// @pre None
/// @post an Accept message is generated.
/////////////////////////////////////////////////////////////////////////////// 
ModuleMessage LBAgent::MessageDraftAccept(float amount)
{
    Logger.Trace << __PRETTY_FUNCTION__ << std::endl;
    LoadBalancingMessage msg;
    DraftAcceptMessage * submsg = msg.mutable_draft_accept_message();
    submsg->set_migrate_step(amount);
    return PrepareForSending(msg);
}

///////////////////////////////////////////////////////////////////////////////
/// MessageTooLate
/// @description Generates a new too late message
/// @pre None
/// @post A too late message is generated.
///////////////////////////////////////////////////////////////////////////////
ModuleMessage LBAgent::MessageTooLate(float amount)
{
    Logger.Trace << __PRETTY_FUNCTION__ << std::endl;
    LoadBalancingMessage msg;
    TooLateMessage * submsg = msg.mutable_too_late_message();
    submsg->set_migrate_step(amount);
    return PrepareForSending(msg);
}

///////////////////////////////////////////////////////////////////////////////
/// HandleDraftAccept
/// @description An accept message will arrive from a demand node that has
///     selected to accept a migration from this supply node.
/// @pre m and peer is valid. 
/// @post If the node is in supply, it will adjust the gross powerflow to note
///     the reciever has adjusted their power. 
/// @param msg The message body that was recieved by this process.
/// @param peer The process that the message orginated from.
/// @peers A demand node in my group.
/// @limitations Does not validate the source, integrity or contents of the
///     message.
///////////////////////////////////////////////////////////////////////////////
<<<<<<< HEAD
void LBAgent::HandleAccept(const AcceptMessage& /* msg */, CPeerNode peer)
{
    Logger.Trace << __PRETTY_FUNCTION__ << std::endl;
    if(peer.GetUUID() == GetUUID())
        return;
    if(CountInPeerSet(m_AllPeers,peer) == 0)
        return;
    // --------------------------------------------------------------
    // The Demand node you agreed to supply power to, is awaiting migration
    // --------------------------------------------------------------
    Logger.Notice << " Draft Accept message received from: " << peer.GetUUID() << std::endl;

    if( LBAgent::SUPPLY == m_Status)
    {
        // Make necessary power setting accordingly to allow power migration
        Logger.Notice<<"Migrating power on request from: "<< peer.GetUUID() << std::endl;
        // !!!NOTE: You may use Step_PStar() or PStar(DemandValue) currently
        if (m_sstExists)
        {
           Step_PStar();
            m_outstandingMessages ++;
        }
        else
           Desd_PStar();
    }//end if( LBAgent::SUPPLY == m_Status)
    else
    {
        Logger.Warn << "Unexpected Accept message" << std::endl;
    }
=======
void LBAgent::HandleDraftAccept(const DraftAcceptMessage & m, PeerNodePtr peer)
{
    Logger.Trace << __PRETTY_FUNCTION__ << std::endl;
    m_PowerDifferential -= m.migrate_step();
>>>>>>> c8c010e8
}

///////////////////////////////////////////////////////////////////////////////
/// HandleTooLate
/// @description An accept message will arrive from a demand node that has
///     selected to accept a migration from this supply node, but no longer
///     needs that power.
/// @pre m and peer is valid. 
/// @post This node will adjust its gross powerflow and revert the
///     power setting to cancel the migration.
/// @param msg The message body that was recieved by this process.
<<<<<<< HEAD
/// @peers My state collection module, Members of my group.
=======
/// @param peer The process that the message orginated from.
/// @peers A demand node in my group.
>>>>>>> c8c010e8
/// @limitations Does not validate the source, integrity or contents of the
///     message.
///////////////////////////////////////////////////////////////////////////////
void LBAgent::HandleTooLate(const TooLateMessage & m)
{
    Logger.Trace << __PRETTY_FUNCTION__ << std::endl;
    SetPStar(m_PredictedGateway - m.migrate_step());
    m_PowerDifferential -= m.migrate_step();
}

///////////////////////////////////////////////////////////////////////////////
/// HandlePeerList
/// @description Updates the list of peers this node is aware of.
/// @pre There is a valid message pointer and peer passed into the module.
/// @post The AllPeers, Normal, Supply, and Demand peersets are reset.
/// @param msg The message body that was recieved by this process.
/// @param peer The process that the message orginated from.
/// @peers Group leader.
/// @limitations Does not validate the source, integrity or contents of the
///     message.
///////////////////////////////////////////////////////////////////////////////
<<<<<<< HEAD
void LBAgent::HandleComputedNormal(const ComputedNormalMessage& msg, CPeerNode peer)
{
    Logger.Trace << __PRETTY_FUNCTION__ << std::endl;
    // --------------------------------------------------------------
    // You received the new Normal value calculated and sent by your leader
    // --------------------------------------------------------------
    m_Normal = msg.computed_normal();
    Logger.Notice << "Computed Normal " << m_Normal << " received from "
                   << peer.GetUUID() << std::endl;
    //for cyber invariant
    m_cyberInvariant = msg.cyber_invariant();
    ComputeGateway();
    LoadTable();
}
=======
void LBAgent::HandlePeerList(const gm::PeerListMessage & m, PeerNodePtr peer)
{
    Logger.Trace << __PRETTY_FUNCTION__ << std::endl;
    Logger.Notice << "Updated peer list received from: " << peer->GetUUID() << std::endl;
>>>>>>> c8c010e8

    m_AllPeers.clear();
    m_InSupply.clear();
    m_InDemand.clear();
    m_InNormal.clear();

    PeerSet temp = gm::GMAgent::ProcessPeerList(m);
    BOOST_FOREACH(PeerNodePtr p, temp | boost::adaptors::map_values)
    {
        if(CountInPeerSet(m_AllPeers, p) == 0 && p->GetUUID() != GetUUID())
        {
            Logger.Debug << "Recognize new peer: " << p->GetUUID() << std::endl;
            InsertInPeerSet(m_AllPeers, p);
            InsertInPeerSet(m_InNormal, p);
        }
    }
    m_Leader = peer->GetUUID();
}

////////////////////////////////////////////////////////////
/// SetPStar
/// @description Migrates power by adjusting the gateway settings of the
///     attched SSTs
/// @pre: Current load state of this node is 'Supply' or 'Demand'
/// @post: Set command(s) to SST
/// @param pstar the new pstar setting to use. 
/////////////////////////////////////////////////////////
void LBAgent::SetPStar(float pstar)
{
    Logger.Trace << __PRETTY_FUNCTION__ << std::endl;

    std::set<device::CDevice::Pointer> sstContainer;
    sstContainer = device::CDeviceManager::Instance().GetDevicesOfType("Sst");

    if(sstContainer.size() > 0)
    {
        if(sstContainer.size() > 1)
        {
            Logger.Warn << "Multiple attached SST devices" << std::endl;
        }

        (*sstContainer.begin())->SetCommand("gateway", pstar);
        m_PredictedGateway = pstar;
        Logger.Notice << "P* = " << pstar << std::endl;
    }
    else
    {
        Logger.Warn << "Failed to set P*: no attached SST device" << std::endl;
    }
}

///////////////////////////////////////////////////////////////////////////////
/// Wraps a LoadBalancingMessage in a ModuleMessage.
///
/// @param message the message to prepare. If any required field is unset,
///                the DGI will abort.
/// @param recipient the module (sc/lb/gm/clk etc.) the message should be
///                delivered to
///
/// @return a ModuleMessage containing a copy of the LoadBalancingMessage
///////////////////////////////////////////////////////////////////////////////
ModuleMessage LBAgent::PrepareForSending(const LoadBalancingMessage & m, std::string recipient)
{
    Logger.Trace << __PRETTY_FUNCTION__ << std::endl;
    ModuleMessage mm;
    mm.mutable_load_balancing_message()->CopyFrom(m);
    mm.set_recipient_module(recipient);
    return mm;
}

///////////////////////////////////////////////////////////////////////////////
/// MessageStateCollection
/// @description Returns a message which is sent to state collection requesting
///     that state collection runs for the given devices.
/// @pre None
/// @post A CollectState message is created.
///////////////////////////////////////////////////////////////////////////////
ModuleMessage LBAgent::MessageStateCollection()
{
    Logger.Trace << __PRETTY_FUNCTION__ << std::endl;

    sc::StateCollectionMessage msg;
    sc::RequestMessage * submsg = msg.mutable_request_message();
    sc::DeviceSignalRequestMessage * subsubmsg = submsg->add_device_signal_request_message();
    submsg->set_module("lb");
    subsubmsg->set_type("Sst");
    subsubmsg->set_signal("gateway");

    ModuleMessage m;
    m.mutable_state_collection_message()->CopyFrom(msg);
    m.set_recipient_module("sc");
    return m;
}

///////////////////////////////////////////////////////////////////////////////
/// ScheduleStateCollection
/// @description Sends the request to the state collection module to perform
///     state collection
/// @pre None
/// @post If this node is the leader a state collection request is sent.
///////////////////////////////////////////////////////////////////////////////
void LBAgent::ScheduleStateCollection()
{
    Logger.Trace << __PRETTY_FUNCTION__ << std::endl;

    if(m_Leader == GetUUID())
    {
        try
        {
            PeerNodePtr self = CGlobalPeerList::instance().GetPeer(GetUUID());
            self->Send(MessageStateCollection());
        }
        catch(boost::system::system_error & error)
        {
            Logger.Info << "Couldn't send message to peer" << std::endl;
        }
    }
}

///////////////////////////////////////////////////////////////////////////////
/// HandleCollectedState
/// @description State collection returns the collected state (via a message)
///     this function handles that message and stores it into this node.
/// @pre The message is valid 
/// @post The aggregate gateway, normal and demand member variables are set.
///     Sends the normal to the members of the group.
/// @param m The message body that was recieved by this process.
/// @peers My state collection module, Members of my group.
/// @limitations Does not validate the source, integrity or contents of the
///     message.
///////////////////////////////////////////////////////////////////////////////
void LBAgent::HandleCollectedState(const sc::CollectedStateMessage & m)
{
    Logger.Trace << __PRETTY_FUNCTION__ << std::endl;

    float net_power = 0;
    BOOST_FOREACH(float v, m.gateway())
    {
        net_power += v;
    }
    // should this include intransit?
    Synchronize(net_power);
    SendToPeerSet(m_AllPeers, MessageCollectedState(net_power));
}

///////////////////////////////////////////////////////////////////////////////
/// MessageCollectedState
/// @description Given a state, return a message that announces that new
///     state.
/// @pre none
/// @post returns a new message
/// @param state the normal value to send out.
///////////////////////////////////////////////////////////////////////////////
ModuleMessage LBAgent::MessageCollectedState(float state)
{
    Logger.Trace << __PRETTY_FUNCTION__ << std::endl;
    LoadBalancingMessage msg;
    CollectedStateMessage * submsg = msg.mutable_collected_state_message();
    submsg->set_gross_power_flow(state);
    return PrepareForSending(msg);
}

///////////////////////////////////////////////////////////////////////////////
/// HandleCollectedState
/// @description When the collected state arrives, the leader computes normal
///     and pushes it out to all the peers. This method sets the normal value
///     at this peer.
/// @pre The message is valid
/// @post This node is resynchronized.
/// @param m The message body that was recieved by this process.
/// @peers My leader.
/// @limitations Does not validate the source, integrity or contents of the
///     message.
///////////////////////////////////////////////////////////////////////////////
void LBAgent::HandleCollectedState(const CollectedStateMessage & m)
{
    Logger.Trace << __PRETTY_FUNCTION__ << std::endl;
    Synchronize(m.gross_power_flow());
}

///////////////////////////////////////////////////////////////////////////////
/// Synchronize
/// @description Sets the start of phase values for member variables using the
///     results obtained from state collection.
/// @pre none
/// @post sets the value of m_PowerDifferential and m_PredictedGateway
/// @param k The new value to use for m_PowerDifferential
///////////////////////////////////////////////////////////////////////////////
void LBAgent::Synchronize(float k)
{
    Logger.Trace << __PRETTY_FUNCTION__ << std::endl;
    
    ReadDevices();
    m_PowerDifferential = k;
    m_PredictedGateway = m_Gateway;
    m_Synchronized = true;

    Logger.Info << "Reset Gross Power Flow: " << k << std::endl;
    Logger.Info << "Reset Predicted Gateway: " << m_Gateway << std::endl;
}

///////////////////////////////////////////////////////////////////////////////
/// InvariantCheck
/// @description Evaluates the current truth of the physical invariant
/// @pre none
/// @post calculate the physical invariant using the Omega device
/// @return the truth value of the physical invariant 
///////////////////////////////////////////////////////////////////////////////
bool LBAgent::InvariantCheck()
{
    Logger.Trace << __PRETTY_FUNCTION__ << std::endl;

    const float OMEGA_STEADY_STATE = 376.8;
    const int SCALING_FACTOR = 1000;

    bool result = true;
    std::set<device::CDevice::Pointer> container;
    container = device::CDeviceManager::Instance().GetDevicesOfType("Omega");

    if(container.size() > 0 && CGlobalConfiguration::Instance().GetInvariantCheck())
    {
        if(container.size() > 1)
        {
            Logger.Warn << "Multiple attached frequency devices." << std::endl;
        }
        float w  = (*container.begin())->GetState("frequency");
        float P  = SCALING_FACTOR * m_PowerDifferential;
        float dK = SCALING_FACTOR * (m_PowerDifferential + m_MigrationStep);
        float freq_diff = w - OMEGA_STEADY_STATE;

        Logger.Info << "Invariant Variables:"
            << "\n\tw  = " << w
            << "\n\tP  = " << P
            << "\n\tdK = " << dK << std::endl;

        result &= freq_diff*freq_diff*(0.1*w+0.008)+freq_diff*((5.001e-8)*P*P) > freq_diff*dK;

        if(!result)
        {
            Logger.Info << "The physical invariant is false." << std::endl;
        }
    }

    return result;
}

} // namespace lb
} // namespace broker
} // namespace freedm

<|MERGE_RESOLUTION|>--- conflicted
+++ resolved
@@ -87,31 +87,10 @@
 /// @description: Constructor for the load balancing module
 /// @pre: Posix Main should register read handler and invoke this module
 /// @post: Object is initialized and ready to run load balancing
-<<<<<<< HEAD
 /// @limitations: None
 ///////////////////////////////////////////////////////////////////////////////
 LBAgent::LBAgent()
-{
-    Logger.Trace << __PRETTY_FUNCTION__ << std::endl;
-    InsertInPeerSet(m_AllPeers, GetMe());
-    m_Leader = GetUUID();
-    m_Normal = 0;
-    m_GlobalTimer = CBroker::Instance().AllocateTimer("lb");
-    // Bound to lbq so it resolves before the state collection round
-    m_StateTimer = CBroker::Instance().AllocateTimer("lbq");
-    m_sstExists = false;
-    // First time flag for invariant
-    m_firstTimeInvariant = true;
-    // Initialize imbalanced power K (predict the future power migration)
-    m_outstandingMessages = 1;
-    m_actuallyread = true;
-=======
-/// @param uuid: This object's uuid
-/// @limitations: None
-///////////////////////////////////////////////////////////////////////////////
-LBAgent::LBAgent(std::string uuid)
-    : IPeerNode(uuid)
-    , ROUND_TIME(boost::posix_time::milliseconds(CTimings::LB_ROUND_TIME))
+    : ROUND_TIME(boost::posix_time::milliseconds(CTimings::LB_ROUND_TIME))
     , REQUEST_TIMEOUT(boost::posix_time::milliseconds(CTimings::LB_REQUEST_TIMEOUT))
 {
     Logger.Trace << __PRETTY_FUNCTION__ << std::endl;
@@ -120,7 +99,7 @@
     m_WaitTimer = CBroker::Instance().AllocateTimer("lb");
 
     m_State = LBAgent::NORMAL;
-    m_Leader = uuid;
+    m_Leader = GetUUID();
 
     m_PowerDifferential = 0;
     m_MigrationStep = CGlobalConfiguration::Instance().GetMigrationStep();
@@ -140,7 +119,6 @@
         boost::bind(&LBAgent::FirstRound, this, boost::asio::placeholders::error));
     Logger.Info << "LoadManage scheduled for the next phase." << std::endl;
     return 0;
->>>>>>> c8c010e8
 }
 
 ///////////////////////////////////////////////////////////////////////////////
@@ -150,14 +128,10 @@
 /// @pre None
 /// @post The message is handled by the target handler or a warning is
 ///     produced.
-/// @param msg the incoming message
+/// @param m the incoming message
 /// @param peer the node that sent this message (could be this DGI)
 ///////////////////////////////////////////////////////////////////////////////
-<<<<<<< HEAD
-void LBAgent::HandleIncomingMessage(boost::shared_ptr<const ModuleMessage> msg, CPeerNode peer)
-=======
-void LBAgent::HandleIncomingMessage(boost::shared_ptr<const ModuleMessage> m, PeerNodePtr peer)
->>>>>>> c8c010e8
+void LBAgent::HandleIncomingMessage(boost::shared_ptr<const ModuleMessage> m, CPeerNode peer)
 {
     Logger.Trace << __PRETTY_FUNCTION__ << std::endl;
 
@@ -221,74 +195,6 @@
             HandleCollectedState(lbm.collected_state_message());
         }
         else
-<<<<<<< HEAD
-            Logger.Warn << "Dropped gm message of unexpected type:\n" << msg->DebugString();
-    }
-    else
-    {
-        Logger.Warn << "Dropped message of unexpected type:\n" << msg->DebugString();
-    }
-}
-
-////////////////////////////////////////////////////////////
-/// LB
-/// @description Main function which initiates the algorithm
-/// @pre: Posix Main should invoke this function
-/// @post: Triggers the drafting algorithm by calling LoadManage()
-/// @limitations None
-/////////////////////////////////////////////////////////
-int LBAgent::Run()
-{
-    // This function should now be bound to lbq which is the "module"
-    // responsible for calling state collection immediately before state
-    // collection starts.
-    Logger.Trace << __PRETTY_FUNCTION__ << std::endl;
-    // This initializes the algorithm
-    boost::system::error_code e;
-    HandleStateTimer(e);
-    // This timer gets resolved for the lb module (instead of lbq) so
-    // it is safe to give it a timeout of 1 effectively making it expire
-    // immediately
-    CBroker::Instance().Schedule(m_GlobalTimer,
-        boost::posix_time::not_a_date_time,
-        boost::bind(&LBAgent::LoadManage, this,
-            boost::asio::placeholders::error));
-    return 0;
-}
-
-////////////////////////////////////////////////////////////
-/// AddPeer
-/// @description Adds the peer to the set of all peers
-/// @pre: This module should have received the list of peers in the group from leader
-/// @post: Peer set is populated with a pointer to the added node
-/// @limitations Addition of new peers is strictly based on group membership
-/////////////////////////////////////////////////////////
-CPeerNode LBAgent::AddPeer(CPeerNode peer)
-{
-    InsertInPeerSet(m_AllPeers,peer);
-    InsertInPeerSet(m_NormalNodes,peer);
-    return peer;
-}
-
-////////////////////////////////////////////////////////////
-/// GetPeer
-/// @description Returns the pointer to a peer from the set of all peers
-/// @pre: none
-/// @post: Returns a pointer to the requested peer, if exists
-/// @limitations Limited to members in this group
-/////////////////////////////////////////////////////////
-CPeerNode LBAgent::GetPeer(std::string uuid)
-{
-    PeerSet::iterator it = m_AllPeers.find(uuid);
-
-    if(it != m_AllPeers.end())
-    {
-        return it->second;
-    }
-    else
-    {
-        return CPeerNode();
-=======
         {
             Logger.Warn << "Dropped unexpected load balance message:\n" << m->DebugString();
         }
@@ -296,7 +202,6 @@
     else
     {
         Logger.Warn << "Dropped message of unexpected type:\n" << m->DebugString();
->>>>>>> c8c010e8
     }
 }
 
@@ -309,31 +214,7 @@
 /// @param ps The peerset to move the peer to.
 /// @param peer the peer to move.
 ///////////////////////////////////////////////////////////////////////////////
-<<<<<<< HEAD
-ModuleMessage LBAgent::MessageStateChange(std::string newstate)
-{
-    LoadBalancingMessage lbm;
-    StateChangeMessage* stm = lbm.mutable_state_change_message();
-    stm->set_new_state(newstate);
-    return PrepareForSending(lbm);
-}
-
-////////////////////////////////////////////////////////////
-/// SendStateChange
-/// @description Pushes a new load balance state to a peer set.
-/// @pre: The caller provideds a new state and peer set to send it to.
-/// @post: A message announcing the new state is prepared and sent.
-/// @param newstate: The new state the node is in
-/// @param peerSet: The group of peers that should receive the message
-/// @peers Each peer that exists in the peerSet
-/// @ErrorHandling If the message cannot be sent, an exception is thrown and the
-///    process continues
-/// @limitations Group should be a PeerSet
-/////////////////////////////////////////////////////////
-void LBAgent::SendStateChange(std::string newstate, PeerSet peerSet)
-=======
-void LBAgent::MoveToPeerSet(PeerSet & ps, PeerNodePtr peer)
->>>>>>> c8c010e8
+void LBAgent::MoveToPeerSet(PeerSet & ps, CPeerNode peer)
 {
     Logger.Trace << __PRETTY_FUNCTION__ << std::endl;
     EraseInPeerSet(m_InSupply, peer);
@@ -346,43 +227,25 @@
 /// SendToPeerSet
 /// @description Given a message m, send it to every process in peerSet
 /// @pre None
-/// @post msg is sent to all processes in peerSet
+/// @post m is sent to all processes in peerSet
 /// @peers peerSet
-/// @param msg The message to send
-/// @param peerSet the processes to send the message to.
+/// @param m The message to send
+/// @param ps the processes to send the message to.
 ///////////////////////////////////////////////////////////////////////////////
 void LBAgent::SendToPeerSet(const PeerSet & ps, const ModuleMessage & m)
 {
     Logger.Trace << __PRETTY_FUNCTION__ << std::endl;
-<<<<<<< HEAD
-    Logger.Notice << "Sending " << msg.DebugString() << std::endl;
-    BOOST_FOREACH( CPeerNode peer, peerSet | boost::adaptors::map_values)
-    {
-        if( peer.GetUUID() == GetUUID())
-=======
     Logger.Info << "Sending " << m.DebugString() << std::endl;
 
-    BOOST_FOREACH(PeerNodePtr peer, ps | boost::adaptors::map_values)
+    BOOST_FOREACH(CPeerNode peer, ps | boost::adaptors::map_values)
     {
         try
->>>>>>> c8c010e8
-        {
-            peer->Send(m);
+        {
+            peer.Send(m);
         }
         catch(boost::system::system_error & error)
         {
-<<<<<<< HEAD
-            try
-            {
-                peer.Send(msg);
-            }
-            catch (boost::system::system_error& e)
-            {
-                Logger.Info << "Couldn't Send Message To Peer" << std::endl;
-            }
-=======
             Logger.Warn << "Couldn't send message to peer";
->>>>>>> c8c010e8
         }
     }
 }
@@ -409,13 +272,7 @@
     }
     else if(error == boost::asio::error::operation_aborted)
     {
-<<<<<<< HEAD
-       ModuleMessage mm = MessageCollectState();
-       Logger.Notice << "LB module requested State Collection" << std::endl;
-       GetMe().Send(mm);
-=======
         Logger.Notice << "Load Manage Aborted" << std::endl;
->>>>>>> c8c010e8
     }
     else
     {
@@ -484,7 +341,7 @@
 
 ///////////////////////////////////////////////////////////////////////////////
 /// ScheduleNextRound
-/// @Description Computes how much time is remaining and if there isn't enough
+/// @description Computes how much time is remaining and if there isn't enough
 ///     requests the loadbalance that will run next round.
 /// @pre None
 /// @post LoadManage is scheduled for this round OR FirstRound is scheduled
@@ -559,37 +416,10 @@
     }
     else
     {
-<<<<<<< HEAD
-        m_Status = LBAgent::NORM;
-    }
-
-    //Update info about this node in the load table based on above computation
-    BOOST_FOREACH( CPeerNode self, m_AllPeers | boost::adaptors::map_values)
-    {
-        if( self.GetUUID() == GetUUID())
-        {
-            EraseInPeerSet(m_SupplyNodes,self);
-            EraseInPeerSet(m_DemandNodes,self);
-            EraseInPeerSet(m_NormalNodes,self);
-
-            if (LBAgent::SUPPLY == m_Status)
-            {
-                InsertInPeerSet(m_SupplyNodes,self);
-            }
-            else if (LBAgent::NORM == m_Status)
-            {
-                InsertInPeerSet(m_NormalNodes,self);
-            }
-            else if (LBAgent::DEMAND == m_Status)
-            {
-                InsertInPeerSet(m_DemandNodes,self);
-            }
-=======
         if(m_State != LBAgent::NORMAL)
         {
             m_State = LBAgent::NORMAL;
             Logger.Info << "Changed to NORMAL state." << std::endl;
->>>>>>> c8c010e8
         }
     }
 }
@@ -607,86 +437,6 @@
 {
     Logger.Trace << __PRETTY_FUNCTION__ << std::endl;
 
-<<<<<<< HEAD
-    using namespace device;
-    
-    int numDRERs = CDeviceManager::Instance().GetDevicesOfType("Drer").size();
-    int numDESDs = CDeviceManager::Instance().GetDevicesOfType("Desd").size();
-    int numLOADs = CDeviceManager::Instance().GetDevicesOfType("Load").size();
-    int numSSTs  = CDeviceManager::Instance().GetDevicesOfType("Sst").size();
-
-    m_Gen = CDeviceManager::Instance().GetNetValue("Drer", "generation");
-    m_Storage = CDeviceManager::Instance().GetNetValue("Desd", "storage");
-    m_Load = CDeviceManager::Instance().GetNetValue("Load", "drain");
-    m_SstGateway = CDeviceManager::Instance().GetNetValue("Sst", "gateway");
-
-
-    // used to ensure three digits before the decimal, two after
-    unsigned int genWidth = (m_Gen > 0 ? 6 : 7);
-    unsigned int storageWidth = (m_Storage > 0 ? 6 : 7);
-    unsigned int loadWidth = (m_Load > 0 ? 6 : 7);
-    unsigned int sstGateWidth = (m_SstGateway > 0 ? 6 : 7);
-    std::string extraGenSpace = (genWidth == 6 ? " " : "");
-    std::string extraStorageSpace = (storageWidth == 6 ? " " : "");
-    std::string extraLoadSpace = (loadWidth == 6 ? " " : "");
-    std::string extraSstSpace = (sstGateWidth == 6 ? " " : "");
-
-    std::stringstream ss;
-    ss << std::setprecision(2) << std::fixed;
-    ss << " ----------- LOAD TABLE (Power Management) ------------"
-            << std::endl;
-    ss << "\t| " << "Net DRER (" << std::setfill('0') << std::setw(2)
-            << numDRERs << "): " << extraGenSpace << std::setfill(' ')
-            << std::setw(genWidth) << m_Gen << "     Net DESD    ("
-            << std::setfill('0') << std::setw(2) << numDESDs << "): "
-            << extraStorageSpace << std::setfill(' ') << std::setw(storageWidth)
-            << m_Storage << " |" << std::endl;
-    ss << "\t| " << "Net Load (" << std::setfill('0') << std::setw(2)
-            << numLOADs << "): " << extraLoadSpace << std::setfill(' ')
-            << std::setw(loadWidth) << m_Load << "     SST Gateway ("
-            << std::setfill('0') << std::setw(2) << numSSTs << "): "
-            << extraSstSpace << std::setfill(' ') << std::setw(sstGateWidth)
-            << m_SstGateway << " |" << std::endl;
-    ss << "\t| " << "Net Gateway : " << m_NetGateway << std::endl;
-
-    //
-    // We will hide Overall Gateway for the time being as it is useless until
-    // we properly support multiple device LBs.
-    //
-    ss << "\t| Normal:        " << std::setw(7) << m_Normal << std::setfill(' ')
-            << std::setw(32) << "|" << std::endl;
-    ss << "\t| ---------------------------------------------------- |"
-            << std::endl;
-    ss << "\t| " << std::setw(20) << "Node" << std::setw(27) << "State"
-            << std::setw(7) << "|" << std::endl;
-    ss << "\t| " << std::setw(20) << "----" << std::setw(27) << "-----"
-            << std::setw(7) << "|" << std::endl;
-
-
-    //Print the load information you have about the rest of the system
-    BOOST_FOREACH( CPeerNode p, m_AllPeers | boost::adaptors::map_values)
-    {
-        std::string centeredUUID = p.GetUUID();
-        std::string pad = "       ";
-        if (centeredUUID.size() >= 36)
-        {
-            centeredUUID.erase(35);
-            pad = "...    ";
-        }
-        else
-        {
-            unsigned int padding = (36 - centeredUUID.length())/2;
-            centeredUUID.insert(0, padding, ' ');
-            if (p.GetUUID().size()%2 == 0)
-            {
-                padding--;
-            }
-            centeredUUID.append(padding, ' ');
-        }
-
-        ss.setf(std::ios::internal, std::ios::adjustfield);
-        if (CountInPeerSet(m_DemandNodes,p) > 0 )
-=======
     int drer_count = device::CDeviceManager::Instance().GetDevicesOfType("Drer").size();
     int desd_count = device::CDeviceManager::Instance().GetDevicesOfType("Desd").size();
     int load_count = device::CDeviceManager::Instance().GetDevicesOfType("Load").size();
@@ -721,24 +471,23 @@
     {
         loadtable << "\t(NORMAL) " << GetUUID() << std::endl;
     }
-    BOOST_FOREACH(PeerNodePtr peer, m_AllPeers | boost::adaptors::map_values)
+    BOOST_FOREACH(CPeerNode peer, m_AllPeers | boost::adaptors::map_values)
     {
         if(CountInPeerSet(m_InDemand, peer) > 0)
->>>>>>> c8c010e8
-        {
-            loadtable << "\t(DEMAND) " << peer->GetUUID() << std::endl;
+        {
+            loadtable << "\t(DEMAND) " << peer.GetUUID() << std::endl;
         }
         else if(CountInPeerSet(m_InNormal, peer) > 0)
         {
-            loadtable << "\t(NORMAL) " << peer->GetUUID() << std::endl;
+            loadtable << "\t(NORMAL) " << peer.GetUUID() << std::endl;
         }
         else if(CountInPeerSet(m_InSupply, peer) > 0)
         {
-            loadtable << "\t(SUPPLY) " << peer->GetUUID() << std::endl;
+            loadtable << "\t(SUPPLY) " << peer.GetUUID() << std::endl;
         }
         else
         {
-            loadtable << "\t( ???? ) " << peer->GetUUID() << std::endl;
+            loadtable << "\t( ???? ) " << peer.GetUUID() << std::endl;
         }
     }
 
@@ -774,18 +523,18 @@
 /// @limitations Does not validate the source, integrity or contents of the
 ///     message.
 ///////////////////////////////////////////////////////////////////////////////
-void LBAgent::HandleStateChange(const StateChangeMessage & m, PeerNodePtr peer)
+void LBAgent::HandleStateChange(const StateChangeMessage & m, CPeerNode peer)
 {
     Logger.Trace << __PRETTY_FUNCTION__ << std::endl;
 
     if(CountInPeerSet(m_AllPeers, peer) == 0)
     {
-        Logger.Warn << "State from unknown peer: " << peer->GetUUID() << std::endl;
+        Logger.Warn << "State from unknown peer: " << peer.GetUUID() << std::endl;
     }
     else
     {
         std::string state = m.state();
-        Logger.Info << "Received " << state << " state from " << peer->GetUUID() << std::endl;
+        Logger.Info << "Received " << state << " state from " << peer.GetUUID() << std::endl;
 
         if(state == "supply")
         {
@@ -801,7 +550,7 @@
         }
         else
         {
-            Logger.Warn << "Bad state from peer: " << peer->GetUUID() << std::endl;
+            Logger.Warn << "Bad state from peer: " << peer.GetUUID() << std::endl;
         }
     }
 }
@@ -812,36 +561,9 @@
 /// @post A new message is generated
 /// @description Creates a new DraftRequest message.
 ///////////////////////////////////////////////////////////////////////////////
-<<<<<<< HEAD
-void LBAgent::HandlePeerList(const gm::PeerListMessage& msg, CPeerNode peer)
-=======
 ModuleMessage LBAgent::MessageDraftRequest()
->>>>>>> c8c010e8
-{
-    Logger.Trace << __PRETTY_FUNCTION__ << std::endl;
-<<<<<<< HEAD
-    PeerSet temp;
-    Logger.Notice << "\nPeer List received from Group Leader: " << peer.GetUUID() <<std::endl;
-    m_Leader = peer.GetUUID();
-
-    //Update the PeerNode lists accordingly
-    //TODO:Not sure if similar loop is needed to erase each peerset
-    //individually. peerset.clear() doesn`t work for obvious reasons
-    BOOST_FOREACH( CPeerNode p_, m_AllPeers | boost::adaptors::map_values)
-    {
-        if( p_.GetUUID() == GetUUID())
-        {
-            continue;
-        }
-        EraseInPeerSet(m_AllPeers,p_);
-        //Assuming that any node in m_AllPeers exists in one of the following
-        EraseInPeerSet(m_DemandNodes,p_);
-        EraseInPeerSet(m_SupplyNodes,p_);
-        EraseInPeerSet(m_NormalNodes,p_);
-    }
-    temp = gm::GMAgent::ProcessPeerList(msg);
-    BOOST_FOREACH( CPeerNode p_, temp | boost::adaptors::map_values )
-=======
+{
+    Logger.Trace << __PRETTY_FUNCTION__ << std::endl;
     LoadBalancingMessage msg;
     msg.mutable_draft_request_message();
     return PrepareForSending(msg);
@@ -862,7 +584,6 @@
         Logger.Notice << "Draft Request Cancelled: not in SUPPLY" << std::endl;
     }
     else if(m_InDemand.empty())
->>>>>>> c8c010e8
     {
         Logger.Notice << "Draft Request Cancelled: no DEMAND" << std::endl;
     }
@@ -894,66 +615,19 @@
 /// @limitations Does not validate the source, integrity or contents of the
 ///     message.
 ///////////////////////////////////////////////////////////////////////////////
-<<<<<<< HEAD
-void LBAgent::HandleStateChange(const StateChangeMessage & msg, CPeerNode peer)
-{
-    Logger.Trace << __PRETTY_FUNCTION__ << std::endl;
-    if(CountInPeerSet(m_AllPeers,peer) == 0)
-        return;
-    if(peer.GetUUID() == GetUUID())
-        return;
-    if(msg.new_state() == "demand")
-    {    
-        Logger.Trace << __PRETTY_FUNCTION__ << std::endl;
-        // --------------------------------------------------------------
-        // You received a Demand message from the source
-        // --------------------------------------------------------------
-        Logger.Notice << "Demand message received from: "
-                       << peer.GetUUID() <<std::endl;
-        EraseInPeerSet(m_DemandNodes,peer);
-        EraseInPeerSet(m_NormalNodes,peer);
-        EraseInPeerSet(m_SupplyNodes,peer);
-        InsertInPeerSet(m_DemandNodes,peer);
-    }
-    else if(msg.new_state() == "normal")
-    {
-        // --------------------------------------------------------------
-        // You received a Load change of source to Normal state
-        // --------------------------------------------------------------
-        Logger.Notice << "Normal message received from: "
-                       << peer.GetUUID() <<std::endl;
-        EraseInPeerSet(m_NormalNodes,peer);
-        EraseInPeerSet(m_DemandNodes,peer);
-        EraseInPeerSet(m_SupplyNodes,peer);
-        InsertInPeerSet(m_NormalNodes,peer);
-=======
-void LBAgent::HandleDraftRequest(const DraftRequestMessage & /*m*/, PeerNodePtr peer)
-{
-    Logger.Trace << __PRETTY_FUNCTION__ << std::endl;
-    Logger.Info << "Draft Request from " << peer->GetUUID() << std::endl;
+void LBAgent::HandleDraftRequest(const DraftRequestMessage & /*m*/, CPeerNode peer)
+{
+    Logger.Trace << __PRETTY_FUNCTION__ << std::endl;
+    Logger.Info << "Draft Request from " << peer.GetUUID() << std::endl;
 
     if(CountInPeerSet(m_AllPeers, peer) == 0)
     {
         Logger.Notice << "Rejected Draft Request: unknown peer" << std::endl;
->>>>>>> c8c010e8
-    }
-    else
-    {
-<<<<<<< HEAD
-        // --------------------------------------------------------------
-        // You received a message saying the source is in Supply state, which means
-        // you are (were, recently) in Demand state; else you would not have received
-        // --------------------------------------------------------------
-        Logger.Notice << "Supply message received from: "
-                       << peer.GetUUID() <<std::endl;
-        EraseInPeerSet(m_SupplyNodes,peer);
-        EraseInPeerSet(m_DemandNodes,peer);
-        EraseInPeerSet(m_NormalNodes,peer);
-        InsertInPeerSet(m_SupplyNodes,peer);
-=======
+    }
+    else
+    {
         MoveToPeerSet(m_InSupply, peer);
         SendDraftAge(peer);
->>>>>>> c8c010e8
     }
 }
 
@@ -980,38 +654,7 @@
 /// @pre None
 /// @post Sends a DraftAge message if this process was in the demand state.
 ///////////////////////////////////////////////////////////////////////////////
-<<<<<<< HEAD
-void LBAgent::HandleRequest(const RequestMessage& /*msg*/, CPeerNode peer)
-{
-    Logger.Trace << __PRETTY_FUNCTION__ << std::endl;
-    if(CountInPeerSet(m_AllPeers,peer) == 0)
-        return;
-    // --------------------------------------------------------------
-    // You received a draft request
-    // --------------------------------------------------------------
-    if(peer.GetUUID() == GetUUID())
-        return;
-    Logger.Notice << "Request message received from: " << peer.GetUUID() << std::endl;
-    // Just not to duplicate the peer, erase the existing entries of it
-    EraseInPeerSet(m_SupplyNodes,peer);
-    EraseInPeerSet(m_DemandNodes,peer);
-    EraseInPeerSet(m_NormalNodes,peer);
-    // Insert into set of Supply nodes
-    InsertInPeerSet(m_SupplyNodes,peer);
-    // Send your response
-    if( peer.GetUUID() != GetUUID() && m_Status == LBAgent::DEMAND)
-    {
-        ModuleMessage mm = MessageDraft();
-        try
-        {
-            peer.Send(mm);
-        }
-        catch (boost::system::system_error& e)
-        {
-            Logger.Info << "Couldn't Send Message To Peer" << std::endl;
-        }
-=======
-void LBAgent::SendDraftAge(PeerNodePtr peer)
+void LBAgent::SendDraftAge(CPeerNode peer)
 {
     Logger.Trace << __PRETTY_FUNCTION__ << std::endl;
 
@@ -1019,14 +662,13 @@
     if(m_State == LBAgent::DEMAND)
     {
         age = m_Gateway - m_NetGeneration;
->>>>>>> c8c010e8
     }
     Logger.Info << "Calculated Draft Age: " << age << std::endl;
 
     try
     {
-        peer->Send(MessageDraftAge(age));
-        Logger.Notice << "Sent Draft Age to " << peer->GetUUID() << std::endl;
+        peer.Send(MessageDraftAge(age));
+        Logger.Notice << "Sent Draft Age to " << peer.GetUUID() << std::endl;
     }
     catch(boost::system::system_error & e)
     {
@@ -1050,53 +692,18 @@
 /// @limitations Does not validate the source, integrity or contents of the
 ///     message.
 ///////////////////////////////////////////////////////////////////////////////
-<<<<<<< HEAD
-void LBAgent::HandleDraft(const DraftMessage& /* msg */, CPeerNode peer)
-{
-    Logger.Trace << __PRETTY_FUNCTION__ << std::endl;
-    // --------------------------------------------------------------
-    // You received a response from source, to your draft request
-    // --------------------------------------------------------------
-    if(CountInPeerSet(m_AllPeers,peer) == 0)
-        return;
-    if(peer.GetUUID() == GetUUID())
-        return;
-
-    Logger.Notice << "(Draft) from " << peer.GetUUID() << std::endl;
-    //Initiate drafting with a message accordingly
-    //TODO: Selection of node that you are drafting with needs to be performed
-    //      Currently, whoever responds to draft request gets the slice
-    
-    //Get invariant check flag from freedm.cfg
-    std::string invset = CGlobalConfiguration::Instance().GetInvariantCheckFlag();
-    // If invaraint check is not set in freedm.cfg, no invariant check will be performed.
-    bool invCheck = (invset == "0")? true : InvariantCheck();
-=======
-void LBAgent::HandleDraftAge(const DraftAgeMessage & m, PeerNodePtr peer)
-{
-    Logger.Trace << __PRETTY_FUNCTION__ << std::endl;
->>>>>>> c8c010e8
+void LBAgent::HandleDraftAge(const DraftAgeMessage & m, CPeerNode peer)
+{
+    Logger.Trace << __PRETTY_FUNCTION__ << std::endl;
 
     if(CountInPeerSet(m_AllPeers, peer) == 0)
     {
-<<<<<<< HEAD
-        try
-        {
-            ModuleMessage mm = MessageDrafting();
-            peer.Send(mm);
-        }
-        catch (boost::system::system_error& e)
-        {
-            Logger.Info << "Couldn't send Message To Peer" << std::endl;
-        }
-=======
         Logger.Notice << "Rejected Draft Age: unknown peer" << std::endl;
     }
     else
     {
-        m_DraftAge[peer->GetUUID()] = m.draft_age();
-        Logger.Info << "Received draft age from " << peer->GetUUID() << std::endl;
->>>>>>> c8c010e8
+        m_DraftAge[peer.GetUUID()] = m.draft_age();
+        Logger.Info << "Received draft age from " << peer.GetUUID() << std::endl;
     }
 }
 
@@ -1115,7 +722,7 @@
     if(!error)
     {
         std::map<std::string, float>::iterator it;
-        PeerNodePtr selected_peer;
+        CPeerNode selected_peer;
         float selected_age = 0;
 
         for(it = m_DraftAge.begin(); it != m_DraftAge.end(); it++)
@@ -1128,7 +735,7 @@
                 continue;
             }
 
-            PeerNodePtr peer = psit->second;
+            CPeerNode peer = psit->second;
             float age = it->second;
 
             if(age == 0.0)
@@ -1179,13 +786,13 @@
 /// @pre Peer and step are valid
 /// @post A Draft select emssage is sent to the peer
 ///////////////////////////////////////////////////////////////////////////////
-void LBAgent::SendDraftSelect(PeerNodePtr peer, float step)
+void LBAgent::SendDraftSelect(CPeerNode peer, float step)
 {
     Logger.Trace << __PRETTY_FUNCTION__ << std::endl;
 
     try
     {
-        peer->Send(MessageDraftSelect(step));
+        peer.Send(MessageDraftSelect(step));
         SetPStar(m_PredictedGateway + step);
         m_PowerDifferential += step;
     }
@@ -1207,29 +814,13 @@
 /// @post If the node is in demand and will take the supply node's power this
 ///     node will generate an accept message and change a device value to
 ///     accept the new float.
-/// @param msg The message body that was recieved by this process.
+/// @param m The message body that was recieved by this process.
 /// @param peer The process that the message orginated from.
 /// @peers A supply node in my group.
 /// @limitations Does not validate the source, integrity or contents of the
 ///     message.
 ///////////////////////////////////////////////////////////////////////////////
-<<<<<<< HEAD
-void LBAgent::HandleDrafting(const DraftingMessage& /*msg*/, CPeerNode peer)
-{
-    Logger.Trace << __PRETTY_FUNCTION__ << std::endl;
-    // --------------------------------------------------------------
-    //You received a Drafting message in reponse to your Demand
-    //Ackowledge by sending an 'Accept' message
-    // --------------------------------------------------------------
-    if(peer.GetUUID() == GetUUID())
-        return;
-    if(CountInPeerSet(m_AllPeers,peer) == 0)
-        return;
-    Logger.Notice << "Drafting message received from: " << peer.GetUUID() << std::endl;
-
-    if(LBAgent::DEMAND == m_Status && peer.GetUUID() != GetUUID())
-=======
-void LBAgent::HandleDraftSelect(const DraftSelectMessage & m, PeerNodePtr peer)
+void LBAgent::HandleDraftSelect(const DraftSelectMessage & m, CPeerNode peer)
 {
     Logger.Trace << __PRETTY_FUNCTION__ << std::endl;
 
@@ -1238,7 +829,6 @@
         Logger.Notice << "Rejected Draft Select: peer node in group" << std::endl;
     }
     else if(CGlobalConfiguration::Instance().GetMaliciousFlag())
->>>>>>> c8c010e8
     {
         Logger.Notice << "(MALICIOUS) Dropped draft select message." << std::endl;
     }
@@ -1248,34 +838,15 @@
 
         try
         {
-<<<<<<< HEAD
-            ModuleMessage mm = MessageAccept();
-            //TODO: Demand cost should be sent with draft response (yes/no) so
-            //      that the supply node can select
-            peer.Send(mm);
-        }
-        catch (boost::system::system_error& e)
-        {
-            Logger.Info << "Couldn't Send Message To Peer" << std::endl;
-        }
-    
-        // Make necessary power setting accordingly to allow power migration
-        // !!!NOTE: You may use Step_PStar() or PStar(m_DemandVal) currently
-        if (m_sstExists)
-        {
-            Step_PStar();
-            m_outstandingMessages ++;
-=======
             if(m_NetGeneration <= m_PredictedGateway - amount)
             {
-                peer->Send(MessageDraftAccept(amount));
+                peer.Send(MessageDraftAccept(amount));
                 SetPStar(m_PredictedGateway - amount);
             }
             else
             {
-                peer->Send(MessageTooLate(amount));
+                peer.Send(MessageTooLate(amount));
             }
->>>>>>> c8c010e8
         }
         catch(boost::system::system_error & error)
         {
@@ -1321,48 +892,16 @@
 /// @pre m and peer is valid. 
 /// @post If the node is in supply, it will adjust the gross powerflow to note
 ///     the reciever has adjusted their power. 
-/// @param msg The message body that was recieved by this process.
+/// @param m The message body that was recieved by this process.
 /// @param peer The process that the message orginated from.
 /// @peers A demand node in my group.
 /// @limitations Does not validate the source, integrity or contents of the
 ///     message.
 ///////////////////////////////////////////////////////////////////////////////
-<<<<<<< HEAD
-void LBAgent::HandleAccept(const AcceptMessage& /* msg */, CPeerNode peer)
-{
-    Logger.Trace << __PRETTY_FUNCTION__ << std::endl;
-    if(peer.GetUUID() == GetUUID())
-        return;
-    if(CountInPeerSet(m_AllPeers,peer) == 0)
-        return;
-    // --------------------------------------------------------------
-    // The Demand node you agreed to supply power to, is awaiting migration
-    // --------------------------------------------------------------
-    Logger.Notice << " Draft Accept message received from: " << peer.GetUUID() << std::endl;
-
-    if( LBAgent::SUPPLY == m_Status)
-    {
-        // Make necessary power setting accordingly to allow power migration
-        Logger.Notice<<"Migrating power on request from: "<< peer.GetUUID() << std::endl;
-        // !!!NOTE: You may use Step_PStar() or PStar(DemandValue) currently
-        if (m_sstExists)
-        {
-           Step_PStar();
-            m_outstandingMessages ++;
-        }
-        else
-           Desd_PStar();
-    }//end if( LBAgent::SUPPLY == m_Status)
-    else
-    {
-        Logger.Warn << "Unexpected Accept message" << std::endl;
-    }
-=======
-void LBAgent::HandleDraftAccept(const DraftAcceptMessage & m, PeerNodePtr peer)
+void LBAgent::HandleDraftAccept(const DraftAcceptMessage & m, CPeerNode /* peer */)
 {
     Logger.Trace << __PRETTY_FUNCTION__ << std::endl;
     m_PowerDifferential -= m.migrate_step();
->>>>>>> c8c010e8
 }
 
 ///////////////////////////////////////////////////////////////////////////////
@@ -1373,13 +912,8 @@
 /// @pre m and peer is valid. 
 /// @post This node will adjust its gross powerflow and revert the
 ///     power setting to cancel the migration.
-/// @param msg The message body that was recieved by this process.
-<<<<<<< HEAD
-/// @peers My state collection module, Members of my group.
-=======
-/// @param peer The process that the message orginated from.
+/// @param m The message body that was recieved by this process.
 /// @peers A demand node in my group.
->>>>>>> c8c010e8
 /// @limitations Does not validate the source, integrity or contents of the
 ///     message.
 ///////////////////////////////////////////////////////////////////////////////
@@ -1395,33 +929,16 @@
 /// @description Updates the list of peers this node is aware of.
 /// @pre There is a valid message pointer and peer passed into the module.
 /// @post The AllPeers, Normal, Supply, and Demand peersets are reset.
-/// @param msg The message body that was recieved by this process.
+/// @param m The message body that was recieved by this process.
 /// @param peer The process that the message orginated from.
 /// @peers Group leader.
 /// @limitations Does not validate the source, integrity or contents of the
 ///     message.
 ///////////////////////////////////////////////////////////////////////////////
-<<<<<<< HEAD
-void LBAgent::HandleComputedNormal(const ComputedNormalMessage& msg, CPeerNode peer)
-{
-    Logger.Trace << __PRETTY_FUNCTION__ << std::endl;
-    // --------------------------------------------------------------
-    // You received the new Normal value calculated and sent by your leader
-    // --------------------------------------------------------------
-    m_Normal = msg.computed_normal();
-    Logger.Notice << "Computed Normal " << m_Normal << " received from "
-                   << peer.GetUUID() << std::endl;
-    //for cyber invariant
-    m_cyberInvariant = msg.cyber_invariant();
-    ComputeGateway();
-    LoadTable();
-}
-=======
-void LBAgent::HandlePeerList(const gm::PeerListMessage & m, PeerNodePtr peer)
-{
-    Logger.Trace << __PRETTY_FUNCTION__ << std::endl;
-    Logger.Notice << "Updated peer list received from: " << peer->GetUUID() << std::endl;
->>>>>>> c8c010e8
+void LBAgent::HandlePeerList(const gm::PeerListMessage & m, CPeerNode peer)
+{
+    Logger.Trace << __PRETTY_FUNCTION__ << std::endl;
+    Logger.Notice << "Updated peer list received from: " << peer.GetUUID() << std::endl;
 
     m_AllPeers.clear();
     m_InSupply.clear();
@@ -1429,16 +946,16 @@
     m_InNormal.clear();
 
     PeerSet temp = gm::GMAgent::ProcessPeerList(m);
-    BOOST_FOREACH(PeerNodePtr p, temp | boost::adaptors::map_values)
-    {
-        if(CountInPeerSet(m_AllPeers, p) == 0 && p->GetUUID() != GetUUID())
-        {
-            Logger.Debug << "Recognize new peer: " << p->GetUUID() << std::endl;
+    BOOST_FOREACH(CPeerNode p, temp | boost::adaptors::map_values)
+    {
+        if(CountInPeerSet(m_AllPeers, p) == 0 && p.GetUUID() != GetUUID())
+        {
+            Logger.Debug << "Recognize new peer: " << p.GetUUID() << std::endl;
             InsertInPeerSet(m_AllPeers, p);
             InsertInPeerSet(m_InNormal, p);
         }
     }
-    m_Leader = peer->GetUUID();
+    m_Leader = peer.GetUUID();
 }
 
 ////////////////////////////////////////////////////////////
@@ -1476,7 +993,7 @@
 ///////////////////////////////////////////////////////////////////////////////
 /// Wraps a LoadBalancingMessage in a ModuleMessage.
 ///
-/// @param message the message to prepare. If any required field is unset,
+/// @param m the message to prepare. If any required field is unset,
 ///                the DGI will abort.
 /// @param recipient the module (sc/lb/gm/clk etc.) the message should be
 ///                delivered to
@@ -1531,8 +1048,8 @@
     {
         try
         {
-            PeerNodePtr self = CGlobalPeerList::instance().GetPeer(GetUUID());
-            self->Send(MessageStateCollection());
+            CPeerNode self = CGlobalPeerList::instance().GetPeer(GetUUID());
+            self.Send(MessageStateCollection());
         }
         catch(boost::system::system_error & error)
         {
