--- conflicted
+++ resolved
@@ -993,13 +993,8 @@
     Deadline = microsecT3;
     msdiff = Deadline - Phase_Time;
     //Start  the timer, on timeout, deadline_miss will be called
-<<<<<<< HEAD
-    //CBroker::Instance().Schedule(m_GlobalTimer, boost::posix_time::milliseconds(Curr_Relative_Deadline),
-    //                  boost::bind(&LBAgent::Deadline_Miss, this, boost::asio::placeholders::error));
-=======
     CBroker::Instance().Schedule(m_DeadlineTimer, boost::posix_time::milliseconds(Curr_Relative_Deadline),
                       boost::bind(&LBAgent::Deadline_Miss, this, boost::asio::placeholders::error));
->>>>>>> 4e1ed93b
     bool Ik_Invariant;
     bool Ip_Invariant;
     bool Ic_Invariant;
@@ -1279,15 +1274,9 @@
         Update_Period();
         ECN_Status = false;
         int DEADLINE_TIMEOUT = boost::lexical_cast<int>(Curr_RTT);
-<<<<<<< HEAD
-        //Start  the timer, on timeout, deadline_miss will be called
-        //CBroker::Instance().Schedule(m_GlobalTimer, boost::posix_time::milliseconds(DEADLINE_TIMEOUT),
-        //                  boost::bind(&LBAgent::ECN_Active, this, boost::asio::placeholders::error));
-=======
         //Start  the timer, on timeout, ECN active will be called
         CBroker::Instance().Schedule(m_ECNTimer, boost::posix_time::milliseconds(DEADLINE_TIMEOUT),
                           boost::bind(&LBAgent::ECN_Active, this, boost::asio::placeholders::error));
->>>>>>> 4e1ed93b
     }
 }
 
