--- conflicted
+++ resolved
@@ -379,8 +379,8 @@
     LoadTable();
 
     using namespace device;
-    std::multiset<CDeviceLogger::Pointer> logger;
-    logger = CDeviceManager::Instance().GetDevicesOfType<CDeviceLogger>();
+    std::set<CDevice::Pointer> logger;
+    logger = CDeviceManager::Instance().GetDevicesOfType("Logger");
 
     //Send Demand message when the current state is Demand
     //NOTE: (changing the original architecture in which Demand broadcast is done
@@ -399,23 +399,22 @@
     // If you are in Supply state
     else if (LBAgent::SUPPLY == m_Status)
     {
-        if( logger.empty() || (*logger.begin())->IsDgiEnabled() == true )
+        if( logger.empty() || (*logger.begin())->GetState("dgiEnable") == 1 )
         {
             //initiate draft request
             SendDraftRequest();
         }
     }
 
-    if( !logger.empty() && (*logger.begin())->IsDgiEnabled() == false )
-    {
-        typedef device::CDeviceSst SST;
-        std::multiset<SST::Pointer> SSTContainer;
-        std::multiset<SST::Pointer>::iterator it, end;
-        SSTContainer = device::CDeviceManager::Instance().GetDevicesOfType<SST>();
+    if( !logger.empty() && (*logger.begin())->GetState("dgiEnable") == 0 )
+    {
+        std::set<CDevice::Pointer> SSTContainer;
+        std::set<CDevice::Pointer>::iterator it, end;
+        SSTContainer = device::CDeviceManager::Instance().GetDevicesOfType("Sst");
 
         for( it = SSTContainer.begin(), end = SSTContainer.end(); it != end; it++ )
         {
-            (*it)->SetGateway(m_NetGateway);
+            (*it)->SetCommand("gateway", m_NetGateway);
         }
     }
 }//end LoadManage
@@ -466,26 +465,11 @@
     Logger.Trace << __PRETTY_FUNCTION__ << std::endl;
 
     using namespace device;
-<<<<<<< HEAD
     
     int numDRERs = CDeviceManager::Instance().GetDevicesOfType("Drer").size();
     int numDESDs = CDeviceManager::Instance().GetDevicesOfType("Desd").size();
     int numLOADs = CDeviceManager::Instance().GetDevicesOfType("Load").size();
     int numSSTs  = CDeviceManager::Instance().GetDevicesOfType("Sst").size();
-    int numDevices = CDeviceManager::Instance().DeviceCount();
-=======
-
-    // device typedef for convenience
-    typedef CDeviceDrer DRER;
-    typedef CDeviceDesd DESD;
-    typedef CDeviceLoad LOAD;
-    typedef CDeviceSst SST;
-
-    int numDRERs = CDeviceManager::Instance().GetDevicesOfType<DRER>().size();
-    int numDESDs = CDeviceManager::Instance().GetDevicesOfType<DESD>().size();
-    int numLOADs = CDeviceManager::Instance().GetDevicesOfType<LOAD>().size();
-    int numSSTs = CDeviceManager::Instance().GetDevicesOfType<SST>().size();
->>>>>>> 1d73867a
 
     m_Gen = CDeviceManager::Instance().GetNetValue("Drer", "generation");
     m_Storage = CDeviceManager::Instance().GetNetValue("Desd", "storage");
@@ -494,26 +478,6 @@
 
     if(m_actuallyread)
     {
-<<<<<<< HEAD
-        m_sstExists = true;
-        // FIXME should consider other devices
-        m_NetGateway = m_SstGateway;
-    }
-    else
-    {
-        m_sstExists = false;
-        // FIXME should consider Gateway
-        m_NetGateway = m_Load - m_Gen - m_Storage;
-    }
-
-    std::set<device::CDevice::Pointer> LSet;
-    LSet = device::CDeviceManager::Instance().GetDevicesOfType("Logger");
-    
-    if( !LSet.empty() )
-    {
-        (*LSet.begin())->SetCommand("gateway", m_NetGateway);
-        (*LSet.begin())->SetCommand("devcount", numDevices);
-=======
         if (numSSTs >= 1)
         {
             m_sstExists = true;
@@ -526,7 +490,6 @@
             // FIXME should consider Gateway
             m_NetGateway = m_Load - m_Gen - m_Storage;
         }
->>>>>>> 1d73867a
     }
 
     // used to ensure three digits before the decimal, two after
@@ -1114,24 +1077,14 @@
     {
         if(LBAgent::DEMAND == m_Status)
         {
-<<<<<<< HEAD
-            m_PStar = (*it)->GetState("gateway") - P_Migrate;
-            (*it)->SetCommand("gateway", m_PStar);
-=======
             m_NetGateway -= P_Migrate;
-            (*it)->SetGateway(m_NetGateway);
->>>>>>> 1d73867a
+            (*it)->SetCommand("gateway", m_NetGateway);
             Logger.Notice << "P* = " << m_PStar << std::endl;
         }
         else if(LBAgent::SUPPLY == m_Status)
         {
-<<<<<<< HEAD
-            m_PStar = (*it)->GetState("gateway") + P_Migrate;
-            (*it)->SetCommand("gateway", m_PStar);
-=======
             m_NetGateway += P_Migrate;
-            (*it)->SetGateway(m_NetGateway);
->>>>>>> 1d73867a
+            (*it)->SetCommand("gateway", m_NetGateway);
             Logger.Notice << "P* = " << m_PStar << std::endl;
         }
         else
@@ -1164,22 +1117,14 @@
         {
             m_PStar = (*it)->GetState("gateway") - P_Migrate;
             Logger.Notice << "P* = " << m_PStar << std::endl;
-<<<<<<< HEAD
-            (*it)->SetCommand("gateway", m_PStar);
-=======
-            (*it)->SetGateway(-P_Migrate);
->>>>>>> 1d73867a
+            (*it)->SetCommand("gateway", -P_Migrate);
         }
         else if(LBAgent::SUPPLY == m_Status)
         {
             if( DemandValue <= m_SstGateway + NORMAL_TOLERANCE - m_Normal )
             {
                 Logger.Notice << "P* = " << m_SstGateway + DemandValue << std::endl;
-<<<<<<< HEAD
-                (*it)->SetCommand("gateway", m_PStar);
-=======
-                (*it)->SetGateway(P_Migrate);
->>>>>>> 1d73867a
+                (*it)->SetCommand("gateway", P_Migrate);
             }
             else
             {
@@ -1212,24 +1157,14 @@
     {
         if(LBAgent::DEMAND == m_Status)
         {
-<<<<<<< HEAD
             m_PStar = (*it)->GetState("storage") + P_Migrate;
             (*it)->SetCommand("storage", m_PStar);
-=======
-            m_PStar = (*it)->GetStorage() + P_Migrate;
-            (*it)->SetStorage(m_PStar);
->>>>>>> 1d73867a
             Logger.Notice << "P* (on DESD) = " << m_PStar << std::endl;
         }
         else if(LBAgent::SUPPLY == m_Status)
         {
-<<<<<<< HEAD
             m_PStar = (*it)->GetState("storage") - P_Migrate;
             (*it)->SetCommand("storage", m_PStar);
-=======
-            m_PStar = (*it)->GetStorage() - P_Migrate;
-            (*it)->SetStorage(m_PStar);
->>>>>>> 1d73867a
             Logger.Notice << "P* (on DESD) = " << m_PStar << std::endl;
         }
         else
