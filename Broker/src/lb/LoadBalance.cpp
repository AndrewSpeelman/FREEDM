///////////////////////////////////////////////////////////////////////////////
/// @file         LoadBalance.cpp
///
/// @author       Ravi Akella <rcaq5c@mst.edu>
///
/// @project      FREEDM DGI
///
/// @description  Main file describing power management/load balancing algorithm
///
/// @citations    A Distributed Drafting ALgorithm for Load Balancing,
///               Lionel Ni, Chong Xu, Thomas Gendreau, IEEE Transactions on
///               Software Engineering, 1985
///
/// @functions
/// LBAgent
///     Run
///     AddPeer
///     GetPeer
///     SendMsg
///     SendNormal
///     CollectState
///     LoadManage
///     LoadTable
///     SendDraftRequest
///     HandleRead
///     Step_PStar
///     PStar
///     HandleStateTimer
///
/// These source code files were created at Missouri University of Science and
/// Technology, and are intended for use in teaching or research. They may be
/// freely copied, modified, and redistributed as long as modified versions are
/// clearly marked as such and this notice is not removed. Neither the authors
/// nor Missouri S&T make any warranty, express or implied, nor assume any legal
/// responsibility for the accuracy, completeness, or usefulness of these files
/// or any information distributed with these files.
///
/// Suggested modifications or questions about these files can be directed to
/// Dr. Bruce McMillin, Department of Computer Science, Missouri University of
/// Science and Technology, Rolla, MO 65409 <ff@mst.edu>.
////////////////////////////////////////////////////////////////////////////////

#include "LoadBalance.hpp"

#include "CConnectionManager.hpp"
#include "CLogger.hpp"
#include "CMessage.hpp"
#include "gm/GroupManagement.hpp"
#include "CDeviceManager.hpp"
#include "CTimings.hpp"

#include <algorithm>
#include <cassert>
#include <cstdlib>
#include <exception>
#include <fstream>
#include <iomanip>
#include <set>
#include <string>

#include <boost/asio.hpp>
#include <boost/bind.hpp>
#include <boost/date_time/posix_time/posix_time.hpp>
#include <boost/date_time/posix_time/posix_time_types.hpp>
#include <boost/foreach.hpp>
#include <boost/function.hpp>
#include <boost/property_tree/ptree.hpp>
#include <boost/range/adaptor/map.hpp>

using boost::property_tree::ptree;

namespace freedm
{

namespace broker
{

namespace lb
{

const float P_Migrate = 3 ;

//const variables for scheduling invariants
const int RESPONSE_TIME_MARGIN = 250;
const int MAX_BETTER_OBS_RTT_COUNT = 3;
const int KMAX = 26;
bool static ECN_Status = true;


namespace
{

/// This file's logger.
CLocalLogger Logger(__FILE__);

}

///////////////////////////////////////////////////////////////////////////////
/// LBAgent
/// @description: Constructor for the load balancing module
/// @pre: Posix Main should register read handler and invoke this module
/// @post: Object is initialized and ready to run load balancing
/// @param uuid_: This object's uuid
/// @limitations: None
///////////////////////////////////////////////////////////////////////////////
LBAgent::LBAgent(std::string uuid_):
        IPeerNode(uuid_)
{
    Logger.Trace << __PRETTY_FUNCTION__ << std::endl;
    PeerNodePtr self_ = CGlobalPeerList::instance().GetPeer(uuid_);
    InsertInPeerSet(m_AllPeers, self_);
    m_Leader = GetUUID();
    m_Normal = 0;
    m_GlobalTimer = CBroker::Instance().AllocateTimer("lb");
    //for scheduling invariant
    m_DeadlineTimer = CBroker::Instance().AllocateTimer("lb");
    //for ECN
    m_ECNTimer = CBroker::Instance().AllocateTimer("lb");
    // Bound to lbq so it resolves before the state collection round
    m_StateTimer = CBroker::Instance().AllocateTimer("lbq");
    RegisterSubhandle("any.PeerList",boost::bind(&LBAgent::HandlePeerList, this, _1, _2));
    RegisterSubhandle("lb.demand",boost::bind(&LBAgent::HandleDemand, this, _1, _2));
    RegisterSubhandle("lb.normal",boost::bind(&LBAgent::HandleNormal, this, _1, _2));
    RegisterSubhandle("lb.supply",boost::bind(&LBAgent::HandleSupply, this, _1, _2));
    RegisterSubhandle("lb.request",boost::bind(&LBAgent::HandleRequest, this, _1, _2));
    RegisterSubhandle("lb.yes",boost::bind(&LBAgent::HandleYes, this, _1, _2));
    RegisterSubhandle("lb.no",boost::bind(&LBAgent::HandleNo, this, _1, _2));
    RegisterSubhandle("lb.drafting",boost::bind(&LBAgent::HandleDrafting, this, _1, _2));
    RegisterSubhandle("lb.accept",boost::bind(&LBAgent::HandleAccept, this, _1, _2));
    RegisterSubhandle("lb.CollectedState",boost::bind(&LBAgent::HandleCollectedState, this, _1, _2));
    RegisterSubhandle("lb.ComputedNormal",boost::bind(&LBAgent::HandleComputedNormal, this, _1, _2));
    RegisterSubhandle("any",boost::bind(&LBAgent::HandleAny, this, _1, _2));
    m_sstExists = false;
    //first time flag to obtain expected RTT
    First_Time_RTT = true;
    //first time flag for invariant
    First_Time_Inv = true;
    //a flag to indicate power migration is inprogress for supply node
    m_inProgress = false;
    //initialize imbalanced power K (predict the future power migration)
    Kei = P_Migrate;
    m_actuallyread = true;
}

////////////////////////////////////////////////////////////
/// LB
/// @description Main function which initiates the algorithm
/// @pre: Posix Main should invoke this function
/// @post: Triggers the drafting algorithm by calling LoadManage()
/// @limitations None
/////////////////////////////////////////////////////////
int LBAgent::Run()
{
    // This function should now be bound to lbq which is the "module"
    // responsible for calling state collection immediately before state
    // collection starts.
    Logger.Trace << __PRETTY_FUNCTION__ << std::endl;
    // This initializes the algorithm
    boost::system::error_code e;
    HandleStateTimer(e);
    // This timer gets resolved for the lb module (instead of lbq) so
    // it is safe to give it a timeout of 1 effectively making it expire
    // immediately
    CBroker::Instance().Schedule(m_GlobalTimer,
                                 boost::posix_time::not_a_date_time,
                                 boost::bind(&LBAgent::LoadManage, this,
                                             boost::asio::placeholders::error));
    //this is the power migration phase time
    PowerTransfer = boost::posix_time::milliseconds(CTimings::LB_GLOBAL_TIMER);
    return 0;
}

////////////////////////////////////////////////////////////
/// AddPeer
/// @description Adds the peer to the set of all peers
/// @pre: This module should have received the list of peers in the group from leader
/// @post: Peer set is populated with a pointer to the added node
/// @limitations Addition of new peers is strictly based on group membership
/////////////////////////////////////////////////////////
LBAgent::PeerNodePtr LBAgent::AddPeer(PeerNodePtr peer)
{
    InsertInPeerSet(m_AllPeers,peer);
    InsertInPeerSet(m_NoNodes,peer);
    return peer;
}

////////////////////////////////////////////////////////////
/// GetPeer
/// @description Returns the pointer to a peer from the set of all peers
/// @pre: none
/// @post: Returns a pointer to the requested peer, if exists
/// @limitations Limited to members in this group
/////////////////////////////////////////////////////////
LBAgent::PeerNodePtr LBAgent::GetPeer(std::string uuid)
{
    PeerSet::iterator it = m_AllPeers.find(uuid);
    
    if (it != m_AllPeers.end())
    {
        return it->second;
    }
    else
    {
        return PeerNodePtr();
    }
}

////////////////////////////////////////////////////////////
/// SendMsg
/// @description  Prepares a generic message and sends to a specific group
/// @pre: The caller passes the message to be sent, as a string
/// @post: Message is prepared and sent
/// @param msg: The message to be sent
/// @param peerSet_: The group of peers that should receive the message
/// @peers Each peer that exists in the peerSet_
/// @ErrorHandling If the message cannot be sent, an exception is thrown and the
///    process continues
/// @limitations Group should be a PeerSet
/////////////////////////////////////////////////////////
void LBAgent::SendMsg(std::string msg, PeerSet peerSet_)
{
    Logger.Trace << __PRETTY_FUNCTION__ << std::endl;
    CMessage m_;
    m_.m_submessages.put("lb.source", GetUUID());
    m_.SetHandler("lb."+ msg);
    Logger.Notice << "Sending '" << msg << "' from: "
    << m_.m_submessages.get<std::string>("lb.source") << std::endl;
    BOOST_FOREACH( PeerNodePtr peer, peerSet_ | boost::adaptors::map_values)
    {
        if ( peer->GetUUID() == GetUUID())
        {
            continue;
        }
        else
        {
            try
            {
                peer->Send(m_);
            }
            catch (boost::system::system_error& e)
            {
                Logger.Info << "Couldn't Send Message To Peer" << std::endl;
            }
        }
    }
}

////////////////////////////////////////////////////////////
/// SendNormal
/// @description  Compute Normal if you are the Leader and push
///               it to the group members
/// @pre: You should be the leader and you should have called StateNormalize()
///   prior to this
/// @post: The group members are sent the computed normal
/// @param Normal: The value of normal to be sent to the group memebers
/// @peers Each peer that exists in the peer set, m_AllPeers
/// @ErrorHandling If the message cannot be sent, an exception is thrown and the
///    process continues
/// @limitations None
/////////////////////////////////////////////////////////
void LBAgent::SendNormal(double Normal)
{
    Logger.Trace << __PRETTY_FUNCTION__ << std::endl;
    
    if (m_Leader == GetUUID())
    {
        Logger.Status <<"Sending Computed Normal to the group members" <<std::endl;
        CMessage m_;
        m_.m_submessages.put("lb.source", GetUUID());
        m_.SetHandler("lb.ComputedNormal");
        m_.m_submessages.put("lb.cnorm", boost::lexical_cast<std::string>(Normal));
<<<<<<< HEAD
	//for cyber invariant
	m_.m_submessages.put("lb.cyberinv", boost::lexical_cast<std::string>(CyberInv));
	//for physical invariant
	m_.m_submessages.put("lb.grossp", boost::lexical_cast<std::string>(GrossP));
=======
        //for cyber invariant
        m_.m_submessages.put("lb.cyberinv", boost::lexical_cast<std::string>(CyberInv));
        //for physical invariant
        //m_.m_submessages.put("lb.grossp", boost::lexical_cast<std::string>(GrossP));
>>>>>>> 25a8cd0d
        //for scheduling invariant
        m_.m_submessages.put("lb.kmaxlocal", boost::lexical_cast<std::string>(Kmaxlocal));
        BOOST_FOREACH( PeerNodePtr peer, m_AllPeers | boost::adaptors::map_values)
        {
            try
            {
                peer->Send(m_);
            }
            catch (boost::system::system_error& e)
            {
                Logger.Info << "Couldn't Send Message To Peer" << std::endl;
            }
        }//end foreach
    }
}


////////////////////////////////////////////////////////////
/// CollectState
/// @description Prepares and sends a state collection request to SC
/// @pre: Called only on state timeout or when you are the new leader
/// @post: SC module receives the request and initiates state collection
/// @peers  This node (SC module)
/// @ErrorHandling If the message cannot be sent, an exception
///    is thrown and the process continues
/// @limitations
/// TODO: Have a generic request message with exact entity to be included in
///       state collection; eg., LB requests gateways only.
/////////////////////////////////////////////////////////
void LBAgent::CollectState()
{
    Logger.Trace << __PRETTY_FUNCTION__ << std::endl;
    //start of the state collection
    Phase_Time_Start = boost::posix_time::microsec_clock::local_time();// + LB_STATE_TIMER;
    CMessage m_cs;
    m_cs.SetHandler("sc.request");
    m_cs.m_submessages.put("sc.source", GetUUID());
    m_cs.m_submessages.put("sc.module", "lb");
    //for multiple devices
    m_cs.m_submessages.put("sc.deviceNum", 4);
    //SST device
    ptree subPtree1;
    subPtree1.add("deviceType", "Sst");
    subPtree1.add("valueType", "gateway");
    m_cs.m_submessages.add_child("sc.devices.device", subPtree1);
    //DRER device
    ptree subPtree2;
    subPtree2.add("deviceType", "Drer");
    subPtree2.add("valueType", "generation");
    m_cs.m_submessages.add_child("sc.devices.device", subPtree2);
    //LOAD device
    ptree subPtree3;
    subPtree3.add("deviceType", "Load");
    subPtree3.add("valueType", "drain");
    m_cs.m_submessages.add_child("sc.devices.device", subPtree3);
    //FID device
    ptree subPtree4;
    subPtree4.add("deviceType", "Fid");
    subPtree4.add("valueType", "state");
    m_cs.m_submessages.add_child("sc.devices.device", subPtree4);
    //DESD device
    ptree subPtree5;
    subPtree5.add("deviceType", "Desd");
    subPtree5.add("valueType", "storage");
    m_cs.m_submessages.add_child("sc.devices.device", subPtree5);
    
    try
    {
        GetPeer(GetUUID())->Send(m_cs);
        Logger.Notice << "LB module requested State Collection" << std::endl;
    }
    catch (boost::system::system_error& e)
    {
        Logger.Info << "Couldn't Send Message To Peer" << std::endl;
    }
}

////////////////////////////////////////////////////////////
/// LoadManage
/// @description: Manages the execution of the load balancing algorithm by
///               broadcasting load changes computed by LoadTable() and
///               initiating SendDraftRequest() if in Supply
/// @pre: Node is not in Fail state
/// @post: Load state change is monitored, specific load changes are
///        advertised to peers and restarts on timeout
/// @peers All peers in case of Demand state and transition to Normal from
///        Demand;
/// @limitations
/////////////////////////////////////////////////////////
void LBAgent::LoadManage()
{
    Logger.Trace << __PRETTY_FUNCTION__ << std::endl;
    // Schedule the NEXT LB before starting this one. So ensure that after this
    // LB completes, there's still time to run another before scheduling it.
    // Otherwise we'll steal time from the next broker module.
    
    if (CBroker::Instance().TimeRemaining() >
            boost::posix_time::milliseconds(2*CTimings::LB_GLOBAL_TIMER))
    {
        m_actuallyread = false;
        CBroker::Instance().Schedule(m_GlobalTimer,
                                     boost::posix_time::milliseconds(
                                         CTimings::LB_GLOBAL_TIMER),
                                     boost::bind(&LBAgent::LoadManage,
                                                 this,
                                                 boost::asio::placeholders::error));
        Logger.Info << "Scheduled another LoadManage in "
        << CTimings::LB_GLOBAL_TIMER << "ms" << std::endl;
    }
    else
    {
        // Schedule past the end of our phase so control will pass to the broker
        // after this LB, and we won't go again until it's our turn.
        CBroker::Instance().Schedule(m_GlobalTimer,
                                     boost::posix_time::not_a_date_time,
                                     boost::bind(&LBAgent::LoadManage,
                                                 this,
                                                 boost::asio::placeholders::error));
        Logger.Info << "Won't run over phase, scheduling another LoadManage in "
        << "next round" << std::endl;
        m_actuallyread = true;
    }
    
    //Remember previous load before computing current load
    m_prevStatus = m_Status;
    //Call LoadTable to update load state of the system as observed by this node
    LoadTable();
    using namespace device;
    std::set<CDevice::Pointer> logger;
    logger = CDeviceManager::Instance().GetDevicesOfType("Logger");
    
    //Send Demand message when the current state is Demand
    //NOTE: (changing the original architecture in which Demand broadcast is done
    //only when the Normal->Demand or Demand->Normal cases happen)
    if (LBAgent::DEMAND == m_Status)
    {
        Logger.Notice << "this node is in demand..." << std::endl;
        // Create Demand message and send it to all nodes
        SendMsg("demand", m_AllPeers);
    }
    //On load change from Demand to Normal, broadcast the change
    else if (LBAgent::DEMAND == m_prevStatus && LBAgent::NORM == m_Status)
    {
        // Create Normal message and send it to all nodes
        SendMsg("normal", m_AllPeers);
    }
    // If you are in Supply state
    else if (LBAgent::SUPPLY == m_Status)
    {
        if ( logger.empty() || (*logger.begin())->GetState("dgiEnable") == 1 )
        {
            //initiate draft request
            SendDraftRequest();
        }
    }
    
    if ( !logger.empty() && (*logger.begin())->GetState("dgiEnable") == 0 )
    {
        std::set<CDevice::Pointer> SSTContainer;
        std::set<CDevice::Pointer>::iterator it, end;
        SSTContainer = device::CDeviceManager::Instance().GetDevicesOfType("Sst");
        
        for ( it = SSTContainer.begin(), end = SSTContainer.end(); it != end; it++ )
        {
            (*it)->SetCommand("gateway", m_NetGateway);
        }
    }
}//end LoadManage

////////////////////////////////////////////////////////////
/// LoadManage
/// @description: Overloaded function of LoadManage
/// @pre: Timer expired, sending an error code
/// @post: Restarts the timer
/// @param err: Error associated with calling timer
/////////////////////////////////////////////////////////
void LBAgent::LoadManage( const boost::system::error_code& err )
{
    Logger.Trace << __PRETTY_FUNCTION__ << std::endl;
    
    if (!err)
    {
        CBroker::Instance().Schedule("lb", boost::bind(&LBAgent::LoadManage, this), true);
    }
    else if (boost::asio::error::operation_aborted == err )
    {
        Logger.Info << "LoadManage(operation_aborted error) " << __LINE__
        << std::endl;
    }
    else
    {
        // An error occurred or timer was canceled
        Logger.Error << err << std::endl;
        throw boost::system::system_error(err);
    }
}


////////////////////////////////////////////////////////////
/// LoadTable
/// @description  Reads values from attached physical devices via the physical
///       device manager, determines the demand state of this node
///       and prints the load table
/// @pre: LoadManage calls this function
/// @post: Aggregate attributes are computed, new demand state is determined and
///        demand states of peers are printed
/// @limitations Some entries in Load table could become stale relative to the
///              global state. The definition of Supply/Normal/Demand could
///      change in future
/////////////////////////////////////////////////////////
void LBAgent::LoadTable()
{
    Logger.Trace << __PRETTY_FUNCTION__ << std::endl;
    using namespace device;
    int numDRERs = CDeviceManager::Instance().GetDevicesOfType("Drer").size();
    int numDESDs = CDeviceManager::Instance().GetDevicesOfType("Desd").size();
    int numLOADs = CDeviceManager::Instance().GetDevicesOfType("Load").size();
    int numSSTs  = CDeviceManager::Instance().GetDevicesOfType("Sst").size();
    m_Gen = CDeviceManager::Instance().GetNetValue("Drer", "generation");
    m_Storage = CDeviceManager::Instance().GetNetValue("Desd", "storage");
    m_Load = CDeviceManager::Instance().GetNetValue("Load", "drain");
    m_SstGateway = CDeviceManager::Instance().GetNetValue("Sst", "gateway");
    //calculate GrossP for test one supply and one demand
    GrossP = 1000*m_SstGateway*m_SstGateway*1000;
    Logger.Status << "-----The GrossP is  " << GrossP << std::endl;
    
    if (m_actuallyread)
    {
        if (numSSTs >= 1)
        {
            m_sstExists = true;
            // FIXME should consider other devices
            m_NetGateway = m_SstGateway;
        }
        else
        {
            m_sstExists = false;
            // FIXME should consider Gateway
            m_NetGateway = m_Load - m_Gen - m_Storage;
        }
    }
    
    // used to ensure three digits before the decimal, two after
    unsigned int genWidth = (m_Gen > 0 ? 6 : 7);
    unsigned int storageWidth = (m_Storage > 0 ? 6 : 7);
    unsigned int loadWidth = (m_Load > 0 ? 6 : 7);
    unsigned int sstGateWidth = (m_SstGateway > 0 ? 6 : 7);
    std::string extraGenSpace = (genWidth == 6 ? " " : "");
    std::string extraStorageSpace = (storageWidth == 6 ? " " : "");
    std::string extraLoadSpace = (loadWidth == 6 ? " " : "");
    std::string extraSstSpace = (sstGateWidth == 6 ? " " : "");
    std::stringstream ss;
    ss << std::setprecision(2) << std::fixed;
    ss << " ----------- LOAD TABLE (Power Management) ------------"
    << std::endl;
    ss << "\t| " << "Net DRER (" << std::setfill('0') << std::setw(2)
    << numDRERs << "): " << extraGenSpace << std::setfill(' ')
    << std::setw(genWidth) << m_Gen << "     Net DESD    ("
    << std::setfill('0') << std::setw(2) << numDESDs << "): "
    << extraStorageSpace << std::setfill(' ') << std::setw(storageWidth)
    << m_Storage << " |" << std::endl;
    ss << "\t| " << "Net Load (" << std::setfill('0') << std::setw(2)
    << numLOADs << "): " << extraLoadSpace << std::setfill(' ')
    << std::setw(loadWidth) << m_Load << "     SST Gateway ("
    << std::setfill('0') << std::setw(2) << numSSTs << "): "
    << extraSstSpace << std::setfill(' ') << std::setw(sstGateWidth)
    << m_SstGateway << " |" << std::endl;
    ss << "\t| " << "Net Gateway : " << m_NetGateway << std::endl;
//
// We will hide Overall Gateway for the time being as it is useless until
// we properly support multiple device LBs.
//
//    ss << "\t| Normal:       " << m_Normal << "    Overall Gateway:  "
//            << m_NetGateway << "   |" << std::endl;
    ss << "\t| Normal:        " << std::setw(7) << m_Normal << std::setfill(' ')
    << std::setw(32) << "|" << std::endl;
    ss << "\t| ---------------------------------------------------- |"
    << std::endl;
//
    ss << "\t| " << std::setw(20) << "Node" << std::setw(27) << "State"
    << std::setw(7) << "|" << std::endl;
    ss << "\t| " << std::setw(20) << "----" << std::setw(27) << "-----"
    << std::setw(7) << "|" << std::endl;
    bool isActive = (m_sstExists || numDESDs > 0);
    
    //Compute the Load state based on the current gateway value and Normal
    if (isActive && m_NetGateway < m_Normal - NORMAL_TOLERANCE)
    {
        m_Status = LBAgent::SUPPLY;
    }
    else if (isActive && m_NetGateway > m_Normal + NORMAL_TOLERANCE)
    {
        m_Status = LBAgent::DEMAND;
        m_DemandVal = m_SstGateway-m_Normal;
    }
    else
    {
        m_Status = LBAgent::NORM;
    }
    
    //Update info about this node in the load table based on above computation
    BOOST_FOREACH( PeerNodePtr self_, m_AllPeers | boost::adaptors::map_values)
    {
        if ( self_->GetUUID() == GetUUID())
        {
            EraseInPeerSet(m_LoNodes,self_);
            EraseInPeerSet(m_HiNodes,self_);
            EraseInPeerSet(m_NoNodes,self_);
            
            if (LBAgent::SUPPLY == m_Status)
            {
                InsertInPeerSet(m_LoNodes,self_);
            }
            else if (LBAgent::NORM == m_Status)
            {
                InsertInPeerSet(m_NoNodes,self_);
            }
            else if (LBAgent::DEMAND == m_Status)
            {
                InsertInPeerSet(m_HiNodes,self_);
            }
        }
    }
    //Print the load information you have about the rest of the system
    BOOST_FOREACH( PeerNodePtr p, m_AllPeers | boost::adaptors::map_values)
    {
        std::string centeredUUID = p->GetUUID();
        std::string pad = "       ";
        
        if (centeredUUID.size() >= 36)
        {
            centeredUUID.erase(35);
            pad = "...    ";
        }
        else
        {
            unsigned int padding = (36 - centeredUUID.length())/2;
            centeredUUID.insert(0, padding, ' ');
            
            if (p->GetUUID().size()%2 == 0)
            {
                padding--;
            }
            
            centeredUUID.append(padding, ' ');
        }
        
        ss.setf(std::ios::internal, std::ios::adjustfield);
        
        if (CountInPeerSet(m_HiNodes,p) > 0 )
        {
            ss << "\t| " << centeredUUID << pad << "Demand     |" << std::endl;
        }
        else if (CountInPeerSet(m_NoNodes,p) > 0 )
        {
            ss << "\t| " << centeredUUID << pad << "Normal     |" << std::endl;
        }
        else if (CountInPeerSet(m_LoNodes,p) > 0 )
        {
            ss << "\t| " << centeredUUID << pad << "Supply     |" << std::endl;
        }
        else
        {
            ss << "\t| " << centeredUUID << pad << "------     |" << std::endl;
        }
    }
    ss << "\t ------------------------------------------------------";
    Logger.Status << ss.str() << std::endl;
}//end LoadTable


////////////////////////////////////////////////////////////
/// SendDraftRequest
/// @description Advertise willingness to share load whenever you can supply
/// @pre: Current load state of this node is 'Supply'
/// @post: Send "request" message to peers in demand state
/// @limitations Currently broadcasts request to all the entries in the list of
///              demand nodes.
/////////////////////////////////////////////////////////
void LBAgent::SendDraftRequest()
{
    Logger.Trace << __PRETTY_FUNCTION__ << std::endl;
    
    if (LBAgent::SUPPLY == m_Status)
    {
        if (m_HiNodes.empty())
        {
            Logger.Notice << "No known Demand nodes at the moment" <<std::endl;
        }
        else
        {
            Logger.Notice << "Before send out request from this supply node" << std::endl;
            //Create new request and send it to all DEMAND nodes
            SendMsg("request", m_HiNodes);
            //for scheduling invariant
            //Recording current time for sending out "request" message
            microsecT1 = boost::posix_time::microsec_clock::local_time();
        }//end else
    }//end if
}//end SendDraftRequest

////////////////////////////////////////////////////////////
/// HandleRead
/// @description: Handles the incoming messages meant for lb module and performs
///               action accordingly
/// @pre: The message obtained as ptree should be intended for this module
/// @post: The sender of the message always gets a response from this node
/// @return: Multiple objectives depending on the message received and
///          power migration on successful negotiation
/// @param msg: The message dispatched by broker read handler
/// @param peer
/// @peers The members of the group or a subset of, from whom message was received
/// @limitations:
/////////////////////////////////////////////////////////
void LBAgent::HandleAny(MessagePtr msg, PeerNodePtr /*peer*/)
{
    Logger.Trace << __PRETTY_FUNCTION__ << std::endl;
    PeerSet tempSet_;
    MessagePtr m_;
    std::string line_;
    std::stringstream ss_;
    line_ = msg->GetSourceUUID();
    
    if (msg->GetHandler().find("lb") == 0)
    {
        Logger.Error<<"Unhandled Load Balancing Message"<<std::endl;
        msg->Save(Logger.Error);
        Logger.Error<<std::endl;
        throw EUnhandledMessage("Unhandled Load Balancing Message");
    }
}

void LBAgent::HandlePeerList(MessagePtr msg, PeerNodePtr peer)
{
    // --------------------------------------------------------------
    // If you receive a peerList from your new leader, process it and
    // identify your new group members
    // --------------------------------------------------------------
    Logger.Trace << __PRETTY_FUNCTION__ << std::endl;
    PeerSet temp;
    Logger.Notice << "\nPeer List received from Group Leader: " << peer->GetUUID() <<std::endl;
    m_Leader = peer->GetUUID();
    
    if (m_Leader == GetUUID())
    {
        //Initiate state collection if you are the leader
        //CollectState();
    }
    
    //Update the PeerNode lists accordingly
    //TODO:Not sure if similar loop is needed to erase each peerset
    //individually. peerset.clear() doesn`t work for obvious reasons
    BOOST_FOREACH( PeerNodePtr p_, m_AllPeers | boost::adaptors::map_values)
    {
        if ( p_->GetUUID() == GetUUID())
        {
            continue;
        }
        
        EraseInPeerSet(m_AllPeers,p_);
        //Assuming that any node in m_AllPeers exists in one of the following
        EraseInPeerSet(m_HiNodes,p_);
        EraseInPeerSet(m_LoNodes,p_);
        EraseInPeerSet(m_NoNodes,p_);
    }
    temp = gm::GMAgent::ProcessPeerList(msg);
    BOOST_FOREACH( PeerNodePtr p_, temp | boost::adaptors::map_values )
    {
        if (CountInPeerSet(m_AllPeers,p_) == 0)
        {
            AddPeer(p_);
        }
    }
}

void LBAgent::HandleDemand(MessagePtr msg, PeerNodePtr peer)
{
    Logger.Trace << __PRETTY_FUNCTION__ << std::endl;
    
    // --------------------------------------------------------------
    // You received a Demand message from the source
    // --------------------------------------------------------------
    if (peer->GetUUID() == GetUUID())
        return;
        
    if (CountInPeerSet(m_AllPeers,peer) == 0)
        return;
        
    ptree &pt = msg->GetSubMessages();
    Logger.Notice << "Demand message received from: "
    << pt.get<std::string>("lb.source") <<std::endl;
    EraseInPeerSet(m_HiNodes,peer);
    EraseInPeerSet(m_NoNodes,peer);
    EraseInPeerSet(m_LoNodes,peer);
    InsertInPeerSet(m_HiNodes,peer);
}

void LBAgent::HandleNormal(MessagePtr msg, PeerNodePtr peer)
{
    Logger.Trace << __PRETTY_FUNCTION__ << std::endl;
    
    if (CountInPeerSet(m_AllPeers,peer) == 0)
        return;
        
    if (peer->GetUUID() == GetUUID())
        return;
        
    // --------------------------------------------------------------
    // You received a Load change of source to Normal state
    // --------------------------------------------------------------
    ptree &pt = msg->GetSubMessages();
    Logger.Notice << "Normal message received from: "
    << pt.get<std::string>("lb.source") <<std::endl;
    EraseInPeerSet(m_NoNodes,peer);
    EraseInPeerSet(m_HiNodes,peer);
    EraseInPeerSet(m_LoNodes,peer);
    InsertInPeerSet(m_NoNodes,peer);
}

void LBAgent::HandleSupply(MessagePtr msg, PeerNodePtr peer)
{
    Logger.Trace << __PRETTY_FUNCTION__ << std::endl;
    
    if (CountInPeerSet(m_AllPeers,peer) == 0)
        return;
        
    if (peer->GetUUID() == GetUUID())
        return;
        
    // --------------------------------------------------------------
    // You received a message saying the source is in Supply state, which means
    // you are (were, recently) in Demand state; else you would not have received
    // --------------------------------------------------------------
    ptree &pt = msg->GetSubMessages();
    Logger.Notice << "Supply message received from: "
    << pt.get<std::string>("lb.source") <<std::endl;
    EraseInPeerSet(m_LoNodes,peer);
    EraseInPeerSet(m_HiNodes,peer);
    EraseInPeerSet(m_NoNodes,peer);
    InsertInPeerSet(m_LoNodes,peer);
}

void LBAgent::HandleRequest(MessagePtr /*msg*/, PeerNodePtr peer)
{
    Logger.Trace << __PRETTY_FUNCTION__ << std::endl;
    
    if (CountInPeerSet(m_AllPeers,peer) == 0)
        return;
        
    // --------------------------------------------------------------
    // You received a draft request
    // --------------------------------------------------------------
    if (peer->GetUUID() == GetUUID())
        return;
        
    Logger.Notice << "Request message received from: " << peer->GetUUID() << std::endl;
    // Just not to duplicate the peer, erase the existing entries of it
    EraseInPeerSet(m_LoNodes,peer);
    EraseInPeerSet(m_HiNodes,peer);
    EraseInPeerSet(m_NoNodes,peer);
    // Insert into set of Supply nodes
    InsertInPeerSet(m_LoNodes,peer);
    // Create your response to the Draft request sent by the source
    CMessage m_;
    m_.m_submessages.put("lb.source", GetUUID());
    std::stringstream ss_;
    
    // If you are in Demand State, accept the request with a 'yes'
    if (LBAgent::DEMAND == m_Status)
    {
        ss_.clear();
        ss_.str("yes");
        m_.SetHandler("lb."+ ss_.str());
    }
    // Otherwise, inform the source that you are not interested
    // NOTE: This may change in future when we incorporate advanced economics
    else
    {
        ss_.clear();
        ss_.str("no");
        m_.SetHandler("lb."+ ss_.str());
    }
    
    // Send your response
    if ( peer->GetUUID() != GetUUID())
    {
        try
        {
            peer->Send(m_);
        }
        catch (boost::system::system_error& e)
        {
            Logger.Info << "Couldn't Send Message To Peer" << std::endl;
        }
    }
}

void LBAgent::HandleYes(MessagePtr /*msg*/, PeerNodePtr peer)
{
    Logger.Trace << __PRETTY_FUNCTION__ << std::endl;
    
    // --------------------------------------------------------------
    // You received a response from source, to your draft request
    // --------------------------------------------------------------
    if (CountInPeerSet(m_AllPeers,peer) == 0)
        return;
        
    if (peer->GetUUID() == GetUUID())
        return;
        
    //for scheduling invariant
    //Record time for receiving response to the "request" message
    microsecT2 = boost::posix_time::microsec_clock::local_time();
    //expected RTT
    msdiff = microsecT2-microsecT1;
    Obs_Avg_RTT = msdiff.total_milliseconds();
    Logger.Notice << "Scaled RTT is " << Obs_Avg_RTT << std::endl;
    
    //first time receive message "Yes" from demand nodes, then initialization
    if (First_Time_RTT == true )
    {
        First_Time_RTT = false;
        Curr_RTT = Obs_Avg_RTT;
        Curr_K = 0;
        Better_RTT_Obs_Counter = 0;
        //Record time as Last_Time_Sent to the next migration message
        Last_Time_Sent = boost::posix_time::microsec_clock::local_time();
        Curr_Relative_Deadline = Curr_RTT + RESPONSE_TIME_MARGIN;
        Update_Period();
    }
    
    Logger.Notice << "(Yes) from " << peer->GetUUID() << std::endl;
    //Initiate drafting with a message accordingly
    //TODO: Selection of node that you are drafting with needs to be performed
    //      Currently, whoever responds to draft request gets the slice
    CMessage m_;
    m_.m_submessages.put("lb.source", GetUUID());
    std::stringstream ss_;
    ss_.clear();
    ss_.str("drafting");
    m_.SetHandler("lb."+ ss_.str());
    
    //Its better to check your status again before initiating drafting
    if ( peer->GetUUID() != GetUUID() && LBAgent::SUPPLY == m_Status && Invariant_Check())
    {
        try
        {
            peer->Send(m_);
            //for scheduling invariant
            //Last time of an event to trigger a migration
            Last_Time_Sent  = boost::posix_time::microsec_clock::local_time();
            //Start  the timer, on timeout, deadline_miss will be called
            CBroker::Instance().Schedule(m_DeadlineTimer, boost::posix_time::milliseconds(Curr_Relative_Deadline),
                                         boost::bind(&LBAgent::Deadline_Miss, this, boost::asio::placeholders::error));
            //Outstanding message will be added by 1
            Curr_K++;
        }
        catch (boost::system::system_error& e)
        {
            Logger.Info << "Couldn't send Message To Peer" << std::endl;
        }
    }
}

///////////////////////////////////////////////////////////////////////////////
/// LBAgent::Invariant_Check()
/// @description This function check physical invariant and scheduling invariant.
///////////////////////////////////////////////////////////////////////////////
bool LBAgent::Invariant_Check()
{
    bool I1 = (CyberInv==1)? true: false;
    Logger.Status << "Cyber invariant is " << I1 << std::endl;
    bool I2 = Physical_Invariant();
    Logger.Status << "Physical invariant is " << I2 << std::endl;
    //bool I3 = Schedule_Invariant();
    //Logger.Status << "Scheduling invariant is " << I3 << std::endl;
    return I1*I2;
    //return I1*I3;
    //return I1*I2*I3;
}

///////////////////////////////////////////////////////////////////////////////
/// LBAgent::Cyber_Invariant()
/// @description This function check cyber invariant.
///////////////////////////////////////////////////////////////////////////////
bool LBAgent::Cyber_Invariant()
{
    Logger.Trace << __PRETTY_FUNCTION__ << std::endl;
    //power invariant
    bool C1 = false;
    Logger.Status << "m_g is " << m_g << " and agg_gateway" << agg_gateway << std::endl;
    
    if ((m_g - agg_gateway) < 1 || (m_g - agg_gateway) > -1)
        C1 = true;
        
    Logger.Status << "C1 in cyber invariant is " << C1 << std::endl;
    //knapsack invariant
    bool C2 = false;
    
    if (m_prevDemand - m_highestDemand >= 0)
        C2 = true;
        
    Logger.Status << "C2 in cyber invariant is " << C2 << std::endl;
    return C1*C2;
}

///////////////////////////////////////////////////////////////////////////////
/// LBAgent::Physical_Invariant()
/// @description This function check physical invariant.
///////////////////////////////////////////////////////////////////////////////
bool LBAgent::Physical_Invariant()
{
    Logger.Trace << __PRETTY_FUNCTION__ << std::endl;
    //Obtaining frequency from physical system
    using namespace device;
    m_Frequency = CDeviceManager::Instance().GetNetValue("Omega", "frequency");
    // Check left side and right side of physical invariant formula
    double left = (0.08*m_Frequency + 0.01)*(m_Frequency-376.8)*(m_Frequency-376.8) + (m_Frequency-376.8)*(5.001e-8*GrossP);
    double right = Kei*(m_Frequency - 376.8);
    Logger.Status << "Physical invaraint left side of formula is " << left << " and right side of formula is " << right << std::endl;
    
    if (left > right)
        return true;
    else
        return false;
}

///////////////////////////////////////////////////////////////////////////////
/// LBAgent::Schedule_Invariant()
/// @description This function check scheduling invariant.
///////////////////////////////////////////////////////////////////////////////
bool LBAgent::Schedule_Invariant()
{
    Logger.Trace << __PRETTY_FUNCTION__ << std::endl;
    microsecT3 = boost::posix_time::microsec_clock::local_time();
    Logger.Status << "-------------Scheduling Invaraint------------------" << std::endl;
    Logger.Status << "Current relative deadline is " << Curr_Relative_Deadline << std::endl;
    //use LB phase time
    msdiff = microsecT3-microsecT1;
    bool Ik_Invariant;
    bool Ip_Invariant;
    bool Ic_Invariant;
    Logger.Status << "Current K is " << Curr_K << std::endl;
    
    // current imbalanced power K should be less than assigned Kmaxlocal
    if (Curr_K < (Kmaxlocal-1))
        Ik_Invariant = true;
    else
        Ik_Invariant = false;
        
    Logger.Status << "Time has been used for power migration is " << msdiff.total_milliseconds() << std::endl;
    Logger.Status << "State collection phase is "<< PowerTransfer.total_milliseconds() << std::endl;
    
    // current response time should be less than LB power migration time minus used time for power migration
    if (Curr_RTT < PowerTransfer.total_milliseconds()-msdiff.total_milliseconds())
        Ic_Invariant = true;
    else
        Ic_Invariant = false;
        
    //period should be less than current invariant time minus last power migration sent
    msdiff = microsecT3-Last_Time_Sent;
    Logger.Status << "Current period is " << Curr_Period << std::endl;
    Logger.Status << "The last time send is " << Last_Time_Sent  << " and this invariant check is happen at " << microsecT3 << std::endl;
    
    if (msdiff.total_milliseconds() > Curr_Period)
        Ip_Invariant = true;
    else
        Ip_Invariant = false;
        
    return Ik_Invariant*Ic_Invariant*Ip_Invariant;
}

///////////////////////////////////////////////////////////////////////////////
/// LBAgent::Deadline_Miss()
/// @description This function is called when Acknowledgement message hasn't
///              been received before deadline.
///////////////////////////////////////////////////////////////////////////////
void LBAgent::Deadline_Miss(const boost::system::error_code& err)
{
    Logger.Trace << __PRETTY_FUNCTION__ << std::endl;
    boost::posix_time::ptime currTime = boost::posix_time::microsec_clock::local_time();
    msdiff = currTime - Last_Time_Sent;
    
    if (msdiff.total_milliseconds() < Curr_Relative_Deadline)
    {
        if (!err)
        {
            Curr_RTT = Curr_RTT + RESPONSE_TIME_MARGIN;
            Curr_Relative_Deadline = Curr_RTT + RESPONSE_TIME_MARGIN;
            Update_Period();
        }
        else if (boost::asio::error::operation_aborted == err)
        {
        }
        else
        {
            Logger.Error << err << std::endl;
            throw boost::system::system_error(err);
        }
    }
}


///////////////////////////////////////////////////////////////////////////////
/// LBAgent::Update_Period()
/// @description This function is called to update the period of sending message.
///////////////////////////////////////////////////////////////////////////////
void LBAgent::Update_Period()
{
    Logger.Trace << __PRETTY_FUNCTION__ << std::endl;
    
    if (Curr_K == Kmaxlocal)
        Curr_Period = Curr_RTT;
    else
        Curr_Period = Curr_Relative_Deadline/(Kmaxlocal-Curr_K);
        
    Logger.Status << "Current updated period is " << Curr_Period << std::endl;
    Logger.Status << "Current Kmax local is " << Curr_K << std::endl;
    Logger.Status << "Current RTT is " << Curr_RTT << std::endl;
}

void LBAgent::HandleNo(MessagePtr /*msg*/, PeerNodePtr peer)
{
    Logger.Trace << __PRETTY_FUNCTION__ << std::endl;
    
    if (CountInPeerSet(m_AllPeers,peer) == 0)
        return;
        
    if (peer->GetUUID() == GetUUID())
        return;
        
    Logger.Notice << "(No) from " << peer->GetUUID() << std::endl;
}

void LBAgent::HandleDrafting(MessagePtr /*msg*/, PeerNodePtr peer)
{
    Logger.Trace << __PRETTY_FUNCTION__ << std::endl;
    
    // --------------------------------------------------------------
    //You received a Drafting message in reponse to your Demand
    //Ackowledge by sending an 'Accept' message
    // --------------------------------------------------------------
    if (peer->GetUUID() == GetUUID())
        return;
        
    if (CountInPeerSet(m_AllPeers,peer) == 0)
        return;
        
    Logger.Notice << "Drafting message received from: " << peer->GetUUID() << std::endl;
    
    if (LBAgent::DEMAND == m_Status)
    {
        CMessage m_;
        m_.m_submessages.put("lb.source", GetUUID());
        std::stringstream ss_;
        ss_.clear();
        ss_.str("accept");
        m_.SetHandler("lb."+ ss_.str());
        ss_.clear();
        //TODO: Demand cost should be sent with draft response (yes/no) so
        //      that the supply node can select
        ss_ << m_DemandVal;
        m_.m_submessages.put("lb.value", ss_.str());
        
        if ( peer->GetUUID() != GetUUID() && LBAgent::DEMAND == m_Status && !m_inProgress  )
        {
            m_inProgress = true;
            
            try
            {
                peer->Send(m_);
            }
            catch (boost::system::system_error& e)
            {
                Logger.Info << "Couldn't Send Message To Peer" << std::endl;
            }
            
            // Make necessary power setting accordingly to allow power migration
            // !!!NOTE: You may use Step_PStar() or PStar(m_DemandVal) currently
            if (m_sstExists)
            {
                Step_PStar();
                Kei += P_Migrate;
            }
            else
                Desd_PStar();
        }
        else
        {
            //Nothing; Local Load change from Demand state (Migration will not proceed)
        }
        
        m_inProgress = false;
    }
}

void LBAgent::HandleAccept(MessagePtr msg, PeerNodePtr peer)
{
    Logger.Trace << __PRETTY_FUNCTION__ << std::endl;
    
    if (peer->GetUUID() == GetUUID())
        return;
        
    if (CountInPeerSet(m_AllPeers,peer) == 0)
        return;
        
    //for scheduling invariant
    Msg_Ack_Received();
    // --------------------------------------------------------------
    // The Demand node you agreed to supply power to, is awaiting migration
    // --------------------------------------------------------------
    device::SignalValue DemValue;
    std::stringstream ss_;
    ptree &pt = msg->GetSubMessages();
    ss_ << pt.get<std::string>("lb.value");
    ss_ >> DemValue;
    Logger.Notice << " Draft Accept message received from: " << peer->GetUUID()
    << " with demand of "<< DemValue << std::endl;
    
    if ( LBAgent::SUPPLY == m_Status && !m_inProgress)
    {
        m_inProgress = true;
        // Make necessary power setting accordingly to allow power migration
        Logger.Notice<<"Migrating power on request from: "<< peer->GetUUID() << std::endl;
        
        // !!!NOTE: You may use Step_PStar() or PStar(DemandValue) currently
        if (m_sstExists)
        {
            Step_PStar();
            Kei += P_Migrate;
        }
        else
            Desd_PStar();
    }//end if( LBAgent::SUPPLY == m_Status)
    else
    {
        Logger.Warn << "Unexpected Accept message" << std::endl;
    }
    
    m_inProgress = false;
}

///////////////////////////////////////////////////////////////////////////////
/// LBAgent::Msg_Ack_Received()
/// @description This function is called when Acknowledgement message has
///              been received as expected.
///////////////////////////////////////////////////////////////////////////////
void LBAgent::Msg_Ack_Received()
{
    Logger.Trace << __PRETTY_FUNCTION__ << std::endl;
    //for scheduling invariant
    microsecT4 = boost::posix_time::microsec_clock::local_time();
    msdiff = microsecT4 - Last_Time_Sent;
    temp_MsgRTT = msdiff.total_milliseconds();
    Curr_K--;
    msdiff = microsecT4 - microsecT3;
    
    if (msdiff.total_milliseconds()<Curr_Relative_Deadline)
    {
        Deadline_Met();
    }
    else
    {
        if (temp_MsgRTT > Curr_Relative_Deadline)
        {
            Curr_RTT = temp_MsgRTT;
            Curr_Relative_Deadline = Curr_RTT + RESPONSE_TIME_MARGIN;
            Update_Period();
        }
    }
    
#ifdef ENABLE_ECN
    int _ECN=0;
    
    //Congestion explicit bit is detected
    if (_ECN >= 11)
    {
        Detected_ECN_CE();
        ECN = true;
    }
    else
    {
        ECN = false;
    }
    
#endif
}

///////////////////////////////////////////////////////////////////////////////
/// LBAgent::Deadline_Met()
/// @description This function is called when acknowledgement message has
///              been received before deadline.
///////////////////////////////////////////////////////////////////////////////
void LBAgent::Deadline_Met()
{
    Logger.Trace << __PRETTY_FUNCTION__ << std::endl;
    
    // check for Better RTT
    if ( temp_MsgRTT < Curr_RTT )
    {
        if ( (Curr_RTT - temp_MsgRTT) > RESPONSE_TIME_MARGIN )
        {
            Better_RTT_Obs_Counter++;
            
            if (Obs_Avg_RTT <=1)
                Obs_Avg_RTT = temp_MsgRTT;
                
            Obs_Avg_RTT = (temp_MsgRTT + Obs_Avg_RTT) / 2;
            
            if (Better_RTT_Obs_Counter == MAX_BETTER_OBS_RTT_COUNT)
            {
                Ack_Recv_Is_Better();
                // reset Obs_Avg_RTT to accumulate next
                // MAX_BETTER_OBS_RTT_COUNT averages
                Obs_Avg_RTT = 0;
                Better_RTT_Obs_Counter = 0;
            }
        }
        else
        {
            // we need continuous good RTT's to adapt
            Better_RTT_Obs_Counter = 0;
            Obs_Avg_RTT = 0;
        }
    }
}

///////////////////////////////////////////////////////////////////////////////
/// LBAgent::Ack_Received_Is_Better()
/// @description This function is called when observed RTT is good
///              MAX_BETTER_OBSERVED_RTT number of times.
///////////////////////////////////////////////////////////////////////////////
void LBAgent::Ack_Recv_Is_Better()
{
    Logger.Trace << __PRETTY_FUNCTION__ << std::endl;
    Logger.Notice << "Ack is better" << std::endl;
#ifdef ENABLE_ECN
    
    if (Max_Better_Obs_RTT_Count_ECN==MAX_BETTER_OBS_RTT_COUNT)
#endif
    {
        // reset counter for next Better_RTT
        Better_RTT_Obs_Counter = 0;
#ifdef ENABLE_ECN
        Curr_RTT =  Curr_RTT - RESPONSE_TIME_MARGIN;
        Curr_Relative_Deadline = Curr_RTT + RESPONSE_TIME_MARGIN;
#else
        Curr_RTT = Obs_Avg_RTT + RESPONSE_TIME_MARGIN;
        Curr_Relative_Deadline = Obs_Avg_RTT + RESPONSE_TIME_MARGIN;
#endif
        Logger.Notice <<"  Curr_RTT: "<<Curr_RTT<<std::endl;
        Update_Period();
    }
}

///////////////////////////////////////////////////////////////////////////////
/// LBAgent::Detected_ECN_CE()
/// @description This function is called when CE bit is deteced.
//////////////////////////////////////////////////////////////////////////////
void LBAgent::Detected_ECN_CE()
{
    Logger.Trace << __PRETTY_FUNCTION__ << std::endl;
    
    if (ECN_Status)
    {
        Max_Better_Obs_RTT_Count_ECN = Calculate_ECN_Counter();
        Curr_RTT = Curr_RTT + 2*Curr_K * RESPONSE_TIME_MARGIN;
        Curr_Relative_Deadline = Curr_RTT + RESPONSE_TIME_MARGIN;
        Update_Period();
        ECN_Status = false;
        int DEADLINE_TIMEOUT = boost::lexical_cast<int>(Curr_RTT);
        //Start  the timer, on timeout, ECN active will be called
        CBroker::Instance().Schedule(m_ECNTimer, boost::posix_time::milliseconds(DEADLINE_TIMEOUT),
                                     boost::bind(&LBAgent::ECN_Active, this, boost::asio::placeholders::error));
    }
}

int LBAgent::Calculate_ECN_Counter()
{
    Logger.Trace << __PRETTY_FUNCTION__ << std::endl;
    return Curr_K*2;
}

///////////////////////////////////////////////////////////////////////////////
/// LBAgent::ECN_Active()
/// @description This function is called to enable ECN.
//////////////////////////////////////////////////////////////////////////////
void LBAgent::ECN_Active(const boost::system::error_code& err)
{
    Logger.Trace << __PRETTY_FUNCTION__ << std::endl;
    
    if (!err)
    {
        ECN_Status = true;
    }
    else if (boost::asio::error::operation_aborted == err)
    {
    }
    else
    {
        Logger.Error << err << std::endl;
        throw boost::system::system_error(err);
    }
}


void LBAgent::HandleCollectedState(MessagePtr msg, PeerNodePtr /*peer*/)
{
    Logger.Trace << __PRETTY_FUNCTION__ << std::endl;
    // --------------------------------------------------------------
    // You received the collected global state in response to your SC Request
    // --------------------------------------------------------------
    int peercount=0; // number of peers *with devices*
    agg_gateway=0;
    GrossP = 0;
    ptree &pt = msg->GetSubMessages();
    // Vector container to record gateway for each node
    std::vector<double> powerLevel(m_AllPeers.size());
    
    if (pt.get_child_optional("CollectedState.gateway"))
    {
        BOOST_FOREACH(ptree::value_type &v, pt.get_child("CollectedState.gateway"))
        {
            Logger.Notice << "SC module returned gateway values: "
            << v.second.data() << std::endl;
            
            if (v.second.data() != "no device")
            {
                double p = boost::lexical_cast<double>(v.second.data());
                //save gateway for each node
                powerLevel[peercount]=p;
                peercount++;
                agg_gateway += p;
                //the following is the normal way to calculate GrossP
                //GrossP +=p*p;
            }
        }
    }
    
    if (pt.get_child_optional("CollectedState.generation"))
    {
        BOOST_FOREACH(ptree::value_type &v, pt.get_child("CollectedState.generation"))
        {
            Logger.Notice << "SC module returned generation values: "
            << v.second.data() << std::endl;
        }
    }
    
    if (pt.get_child_optional("CollectedState.storage"))
    {
        BOOST_FOREACH(ptree::value_type &v, pt.get_child("CollectedState.storage"))
        {
            Logger.Notice << "SC module returned storage values: "
            << v.second.data() << std::endl;
        }
    }
    
    if (pt.get_child_optional("CollectedState.drain"))
    {
        BOOST_FOREACH(ptree::value_type &v, pt.get_child("CollectedState.drain"))
        {
            Logger.Notice << "SC module returned drain values: "
            << v.second.data() << std::endl;
        }
    }
    
    if (pt.get_child_optional("CollectedState.state"))
    {
        BOOST_FOREACH(ptree::value_type &v, pt.get_child("CollectedState.state"))
        {
            Logger.Notice << "SC module returned state values: "
            << v.second.data() << std::endl;
        }
    }
    
    //Consider any intransit "accept" messages in agg_gateway calculation
    if (pt.get_child_optional("CollectedState.intransit"))
    {
        BOOST_FOREACH(ptree::value_type &v, pt.get_child("CollectedState.intransit"))
        {
            Logger.Status << "SC module returned intransit messages: "
            << v.second.data() << std::endl;
            
            if (v.second.data() == "accept")
            {
                Logger.Notice << "SC module returned values: "
                << v.second.data() << std::endl;
                agg_gateway += P_Migrate;
            }
        }
    }
    
    //find the highest demand nodes
    m_highestDemand = powerLevel[0];
    
    for (unsigned int i = 1; i < m_AllPeers.size(); i++)
    {
        if (m_highestDemand < powerLevel[i])
            m_highestDemand = powerLevel[i];
    }
    
    // If first time checking invariant, assign aggregate gateway to m_g
    if (First_Time_Inv)
    {
        m_g = agg_gateway;
        //assign m_highestDemand to previous demand
        m_prevDemand = m_highestDemand;
        First_Time_Inv = false;
    }
    
    Logger.Status << "In collected state, m_g is " << m_g << "and agg_gateway is " << agg_gateway  << std::endl;
    
    if (peercount != 0)
    {
        m_Normal = agg_gateway/peercount;
        Logger.Info << "Computed Normal: " << m_Normal << std::endl;
        //for scheduleing invariant
        //equally distributed KMAX
        Kmaxlocal = KMAX/peercount;
        Logger.Notice << "Kmax local is " << Kmaxlocal << std::endl;
    }
    else
    {
        m_Normal = 0;
    }
    
    //Check Cyber Invariant
    if (Cyber_Invariant())
        CyberInv = 1;
    else
        CyberInv = 0;
        
    SendNormal(m_Normal);
    m_prevDemand = m_highestDemand;
}

void LBAgent::HandleComputedNormal(MessagePtr msg, PeerNodePtr /*peer*/)
{
    Logger.Trace << __PRETTY_FUNCTION__ << std::endl;
    // --------------------------------------------------------------
    // You received the new Normal value calculated and sent by your leader
    // --------------------------------------------------------------
    ptree &pt = msg->GetSubMessages();
    m_Normal = pt.get<double>("lb.cnorm");
    Logger.Notice << "Computed Normal " << m_Normal << " received from "
    << pt.get<std::string>("lb.source") << std::endl;
    //for scheduling invariant
    Kmaxlocal =boost::lexical_cast<int>(pt.get<std::string>("lb.kmaxlocal"));
    Logger.Status << "Received Kmax local is " << Kmaxlocal << std::endl;
    //for cyber invariant
    CyberInv = boost::lexical_cast<int>(pt.get<std::string>("lb.cyberinv"));
    //for physical invariant
    GrossP = boost::lexical_cast<double>(pt.get<std::string>("lb.grossp"));
    LoadTable();
}

////////////////////////////////////////////////////////////
/// Step_PStar
/// @description Initiates 'power migration' by stepping up/down P* by value,
///              P_Migrate. Set on SST is done according to demand state
/// @pre: Current load state of this node is 'Supply' or 'Demand'
/// @post: Set command(s) to SST
/// @limitations Use the P_Migrate directive in this file to change step size
/////////////////////////////////////////////////////////
void LBAgent::Step_PStar()
{
    Logger.Trace << __PRETTY_FUNCTION__ << std::endl;
    std::set<device::CDevice::Pointer> SSTContainer;
    std::set<device::CDevice::Pointer>::iterator it, end;
    SSTContainer = device::CDeviceManager::Instance().GetDevicesOfType("Sst");
    
    for ( it = SSTContainer.begin(), end = SSTContainer.end(); it != end; it++ )
    {
        if (LBAgent::DEMAND == m_Status)
        {
            m_NetGateway -= P_Migrate;
            (*it)->SetCommand("gateway", m_NetGateway);
            Logger.Notice << "P* = " << m_PStar << std::endl;
        }
        else if (LBAgent::SUPPLY == m_Status)
        {
            m_NetGateway += P_Migrate;
            (*it)->SetCommand("gateway", m_NetGateway);
            Logger.Notice << "P* = " << m_PStar << std::endl;
        }
        else
        {
            Logger.Warn << "Power migration aborted due to state change " << std::endl;
        }
    }
}

////////////////////////////////////////////////////////////
/// PStar
/// @description Initiates 'power migration' as follows: Set Demand node by an
///              offset of P_Migrate and Supply Node by excess 'power' relative
///              to m_Normal
/// @pre: Current load state of this node is 'Supply' or 'Demand'
/// @post: Set command(s) to set SST
/// @limitations It could be revised based on requirements. Might not be
///      necessary after adding the code to handle intransit messages
/////////////////////////////////////////////////////////
void LBAgent::PStar(device::SignalValue DemandValue)
{
    Logger.Trace << __PRETTY_FUNCTION__ << std::endl;
    std::set<device::CDevice::Pointer> SSTContainer;
    std::set<device::CDevice::Pointer>::iterator it, end;
    SSTContainer = device::CDeviceManager::Instance().GetDevicesOfType("Sst");
    
    for ( it = SSTContainer.begin(), end = SSTContainer.end(); it != end; it++ )
    {
        if (LBAgent::DEMAND == m_Status)
        {
            m_PStar = (*it)->GetState("gateway") - P_Migrate;
            Logger.Notice << "P* = " << m_PStar << std::endl;
            (*it)->SetCommand("gateway", -P_Migrate);
        }
        else if (LBAgent::SUPPLY == m_Status)
        {
            if ( DemandValue <= m_SstGateway + NORMAL_TOLERANCE - m_Normal )
            {
                Logger.Notice << "P* = " << m_SstGateway + DemandValue << std::endl;
                (*it)->SetCommand("gateway", P_Migrate);
            }
            else
            {
                Logger.Notice << "P* = " << m_Normal << std::endl;
            }
        }
        else
        {
            Logger.Warn << "Power migration aborted due to state change" << std::endl;
        }
    }
}

////////////////////////////////////////////////////////////
/// Desd_PStar
/// @description Initiates 'power migration' by stepping up/down P* by value,
///              P_Migrate. Set on DESD is done according to demand state
/// @pre: Current load state of this node is 'Supply' or 'Demand'
/// @post: Set command(s) to DESD
/// @limitations Use the P_Migrate directive in this file to change step size
/////////////////////////////////////////////////////////
void LBAgent::Desd_PStar()
{
    Logger.Trace << __PRETTY_FUNCTION__ << std::endl;
    std::set<device::CDevice::Pointer> DESDContainer;
    std::set<device::CDevice::Pointer>::iterator it, end;
    DESDContainer = device::CDeviceManager::Instance().GetDevicesOfType("Desd");
    
    for ( it = DESDContainer.begin(), end = DESDContainer.end(); it != end; it++ )
    {
        if (LBAgent::DEMAND == m_Status)
        {
            m_PStar = (*it)->GetState("storage") + P_Migrate;
            (*it)->SetCommand("storage", m_PStar);
            Logger.Notice << "P* (on DESD) = " << m_PStar << std::endl;
        }
        else if (LBAgent::SUPPLY == m_Status)
        {
            m_PStar = (*it)->GetState("storage") - P_Migrate;
            (*it)->SetCommand("storage", m_PStar);
            Logger.Notice << "P* (on DESD) = " << m_PStar << std::endl;
        }
        else
        {
            Logger.Warn << "Power migration aborted due to state change " << std::endl;
        }
    }
}

////////////////////////////////////////////////////////////
/// HandleStateTimer
/// @description Sends request to SC module to initiate and restarts on timeout
/// @pre: Starts only on timeout
/// @post: A request is sent to SC to collect state
/// @limitations
/////////////////////////////////////////////////////////
void LBAgent::HandleStateTimer( const boost::system::error_code & error )
{
    Logger.Trace << __PRETTY_FUNCTION__ << std::endl;
    
    if ( !error && (m_Leader == GetUUID()) )
    {
        //Initiate state collection if you are the m_Leader
        CollectState();
    }
    
    CBroker::Instance().Schedule(m_StateTimer, boost::posix_time::milliseconds(CTimings::LB_STATE_TIMER),
                                 boost::bind(&LBAgent::HandleStateTimer, this, boost::asio::placeholders::error));
}

} // namespace lb

} // namespace broker

} // namespace freedm

<|MERGE_RESOLUTION|>--- conflicted
+++ resolved
@@ -269,17 +269,10 @@
         m_.m_submessages.put("lb.source", GetUUID());
         m_.SetHandler("lb.ComputedNormal");
         m_.m_submessages.put("lb.cnorm", boost::lexical_cast<std::string>(Normal));
-<<<<<<< HEAD
-	//for cyber invariant
-	m_.m_submessages.put("lb.cyberinv", boost::lexical_cast<std::string>(CyberInv));
-	//for physical invariant
-	m_.m_submessages.put("lb.grossp", boost::lexical_cast<std::string>(GrossP));
-=======
         //for cyber invariant
         m_.m_submessages.put("lb.cyberinv", boost::lexical_cast<std::string>(CyberInv));
         //for physical invariant
         //m_.m_submessages.put("lb.grossp", boost::lexical_cast<std::string>(GrossP));
->>>>>>> 25a8cd0d
         //for scheduling invariant
         m_.m_submessages.put("lb.kmaxlocal", boost::lexical_cast<std::string>(Kmaxlocal));
         BOOST_FOREACH( PeerNodePtr peer, m_AllPeers | boost::adaptors::map_values)
