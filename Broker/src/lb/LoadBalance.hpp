////////////////////////////////////////////////////////////////////////////////
/// @file         LoadBalance.hpp
///
/// @author       Ravi Akella <rcaq5c@mst.edu>
///
/// @project      FREEDM DGI
///
/// @description  DGI Load Balancing Module
///
/// @functions
///     LBAgent
///     LB
///     AddPeer
///     GetPeer
///     SendMsg
///     SendNormal
///     CollectState
///     LoadManage
///     LoadTable
///     SendDraftRequest
///     HandleRead
///     Step_PStar
///     PStar
///     InitiatePowerMigration
///     StartStateTimer
///     HandleStateTimer
///
/// These source code files were created at Missouri University of Science and
/// Technology, and are intended for use in teaching or research. They may be
/// freely copied, modified, and redistributed as long as modified versions are
/// clearly marked as such and this notice is not removed. Neither the authors
/// nor Missouri S&T make any warranty, express or implied, nor assume any legal
/// responsibility for the accuracy, completeness, or usefulness of these files
/// or any information distributed with these files.
///
/// Suggested modifications or questions about these files can be directed to
/// Dr. Bruce McMillin, Department of Computer Science, Missouri University of
/// Science and Technology, Rolla, MO 65409 <ff@mst.edu>.
////////////////////////////////////////////////////////////////////////////////

#ifndef LOADBALANCE_HPP_
#define LOADBALANCE_HPP_

#include "CBroker.hpp"
#include "CDevice.hpp"
#include "IPeerNode.hpp"
#include "IAgent.hpp"
#include "IMessageHandler.hpp"
#include "messages/ModuleMessage.pb.h"

#include <boost/shared_ptr.hpp>

namespace freedm {

namespace broker {

namespace lb {

const double NORMAL_TOLERANCE = 0.5;
//////////////////////////////////////////////////////////
/// class LBAgent
///
/// @description
/// Declaration of LBAgent class for load balancing algorithm
/////////////////////////////////////////////////////////
class LBAgent
    : public IMessageHandler,
      private IPeerNode,
      public IAgent< boost::shared_ptr<IPeerNode> >
{
    public:
        /// Constructor for using this object as a module
        LBAgent(std::string uuid_);

        /// Main loop of the algorithm called from PosixBroker
        int Run();

    private:
        enum EStatus { SUPPLY, NORM, DEMAND };
         // Routines
        /// Advertises a draft request to demand nodes on Supply
        void SendDraftRequest();
        /// Maintains the load table
        void ComputeGateway();
        void LoadTable();
        /// Monitors the demand changes and trigers the algorithm accordingly
        void LoadManage();
        /// Triggers the LoadManage routine on timeout
        void LoadManage( const boost::system::error_code& err );
        /// Sends request to SC module to initiate state collection on timeout
        void HandleStateTimer( const boost::system::error_code & error);

        // Messages
        /// Sends a message 'msg' to the peers in 'peerSet_'
<<<<<<< HEAD
        void SendMsg(const LoadBalancingMessage& msg, PeerSet peerSet_);
=======
        void SendStateChange(std::string msg, PeerSet peerSet_);
        void SendToPeerSet(CMessage & m, const PeerSet & peerSet_);
>>>>>>> fa16e05b
        /// Prepares and sends a state collection request to SC
        void CollectState();
        /// Sends the computed Normal to group members
        void SendNormal(double normal);


        CMessage MessageStateChange(std::string newstate);
        CMessage MessageNormal(double Normal);
        CMessage MessageCollectState();
        CMessage MessageDraftRequest();
        CMessage MessageDraft();
        CMessage MessageDrafting();
        CMessage MessageAccept(float demandVal);

        // Handlers
<<<<<<< HEAD
        /// Handles received messages
        void HandleIncomingMessage(boost::shared_ptr<const ModuleMessage> msg, PeerNodePtr peer);
        void HandlePeerList(const gm::PeerListMessage& msg, PeerNodePtr peer);
        void HandleDemand(PeerNodePtr peer);
        void HandleNormal(PeerNodePtr peer);
        void HandleSupply(PeerNodePtr peer);
        void HandleRequest(PeerNodePtr peer);
        void HandleYes(PeerNodePtr peer);
        void HandleNo(PeerNodePtr peer);
        void HandleDrafting(PeerNodePtr peer);
        void HandleAccept(const AcceptMessage& msg, PeerNodePtr peer);
        void HandleCollectedState(const sc::CollectedStateMessage& msg);
        void HandleComputedNormal(const ComputedNormalMessage& msg, PeerNodePtr peer);
=======
        /// Handles the incoming messages according to the message label
        virtual void HandleAny(MessagePtr msg,PeerNodePtr peer);
        void HandlePeerList(MessagePtr msg, PeerNodePtr peer);
        void HandleStateChange(MessagePtr msg, PeerNodePtr peer);
        void HandleRequest(MessagePtr msg, PeerNodePtr peer);
        void HandleDraft(MessagePtr msg, PeerNodePtr peer);
        void HandleDrafting(MessagePtr msg, PeerNodePtr peer);
        void HandleAccept(MessagePtr msg, PeerNodePtr peer);
        void HandleCollectedState(MessagePtr msg, PeerNodePtr peer);
        void HandleComputedNormal(MessagePtr msg, PeerNodePtr peer);
>>>>>>> fa16e05b

        /// Adds a new peer by a pointer
        PeerNodePtr AddPeer(PeerNodePtr peer);
        /// Returns a pointer to the peer based on its UUID
        PeerNodePtr GetPeer(std::string uuid);

        /// Wraps a LoadBalancingMessage in a ModuleMessage
        static ModuleMessage PrepareForSending(
            const LoadBalancingMessage& message, std::string recipient = "lb");

        // Variables
        /// Calculated Normal
        double m_Normal;
        /// Leader of this group
        std::string m_Leader;
        /// Aggregate Load
        float   m_Load;
        /// Aggregate Generation
        float   m_Gen;
        /// Aggregate Storage
        float   m_Storage;
        /// Target value of gateway
        float   m_PStar;
        /// Aggregate gateway from SST devices only
        float   m_SstGateway;
        /// equals m_SstGateway when an SST exists; don't run LB without an SST
        float   m_NetGateway;
        /// Demand cost of this node in Demand
        float   m_DemandVal;
        /// Current Demand state of this node
        EStatus   m_Status;
        /// Previous demand state of this node before state change
        EStatus   m_prevStatus;

        // Peer lists
        /// Set of known peers in Demand State
        PeerSet     m_DemandNodes;
        /// Set of known peers in Normal State
        PeerSet     m_NormalNodes;
        /// Set of known peers in Supply State
        PeerSet     m_SupplyNodes;
        /// Set of all the known peers
        PeerSet     m_AllPeers;

        // Power migration functions
        /// 'Power migration' by stepping up/down P* by a constant value
        void Step_PStar();
        /// 'Power migration' by stepping up/down P* basing on the demand cost
        void PStar(device::SignalValue DemandValue);
        /// 'Power migration' through controlling DESD devices
        void Desd_PStar();

        // IO and Timers
        /// Timer until check of demand state change
        CBroker::TimerHandle     m_GlobalTimer;
        /// Timer until next periodic state collection
        CBroker::TimerHandle      m_StateTimer;

        // Invariant Function
        /// Main function for invariant check
        bool InvariantCheck();
        /// Function for cyber invariant
        bool CyberInvariant();
        /// Function for physical invariant
        bool PhysicalInvariant();

        // Cyber and Physical Invariant
	/// Flag for invariant check at the first time
        bool m_firstTimeInvariant;
        /// Cyber Invariant
        int m_cyberInvariant;
        /// Supply or draw of the system
        double m_initialGateway;
        /// Calculated gateway from load table
        double m_aggregateGateway;
        /// Highest demand value in the last migration cycle
        double m_highestDemand;
        /// The previous highest demand value
        double m_prevDemand;
        /// The previous Normal value
        double m_prevNormal;
        /// The messages that are send out by the supply but not received by the demand yet
        int m_outstandingMessages;
        /// Gross power flow for physical invariant
        double m_grossPowerFlow;
        /// Frequency from physical system
        double m_frequency;

        bool m_sstExists;
        /// Set to true for the first get gateway call to indicate they should
        /// Actually read the value.
        bool m_actuallyread;
};

} // namespace lb

} // namespace broker

} // namespace freedm

#endif
<|MERGE_RESOLUTION|>--- conflicted
+++ resolved
@@ -92,53 +92,33 @@
 
         // Messages
         /// Sends a message 'msg' to the peers in 'peerSet_'
-<<<<<<< HEAD
-        void SendMsg(const LoadBalancingMessage& msg, PeerSet peerSet_);
-=======
-        void SendStateChange(std::string msg, PeerSet peerSet_);
-        void SendToPeerSet(CMessage & m, const PeerSet & peerSet_);
->>>>>>> fa16e05b
+        void SendStateChange(std::string msg, PeerSet peerSet);
+        void SendToPeerSet(const ModuleMessage& msg, const PeerSet & peerSet);
         /// Prepares and sends a state collection request to SC
         void CollectState();
         /// Sends the computed Normal to group members
         void SendNormal(double normal);
 
 
-        CMessage MessageStateChange(std::string newstate);
-        CMessage MessageNormal(double Normal);
-        CMessage MessageCollectState();
-        CMessage MessageDraftRequest();
-        CMessage MessageDraft();
-        CMessage MessageDrafting();
-        CMessage MessageAccept(float demandVal);
+        ModuleMessage MessageStateChange(std::string newstate);
+        ModuleMessage MessageNormal(double Normal);
+        ModuleMessage MessageCollectState();
+        ModuleMessage MessageDraftRequest();
+        ModuleMessage MessageDraft();
+        ModuleMessage MessageDrafting();
+        ModuleMessage MessageAccept();
 
         // Handlers
-<<<<<<< HEAD
         /// Handles received messages
         void HandleIncomingMessage(boost::shared_ptr<const ModuleMessage> msg, PeerNodePtr peer);
         void HandlePeerList(const gm::PeerListMessage& msg, PeerNodePtr peer);
-        void HandleDemand(PeerNodePtr peer);
-        void HandleNormal(PeerNodePtr peer);
-        void HandleSupply(PeerNodePtr peer);
-        void HandleRequest(PeerNodePtr peer);
-        void HandleYes(PeerNodePtr peer);
-        void HandleNo(PeerNodePtr peer);
-        void HandleDrafting(PeerNodePtr peer);
+        void HandleStateChange(const StateChangeMessage& msg, PeerNodePtr peer);
+        void HandleRequest(const RequestMessage& msg, PeerNodePtr peer);
+        void HandleDraft(const DraftMessage& msg, PeerNodePtr peer);
+        void HandleDrafting(const DraftingMessage& msg, PeerNodePtr peer);
         void HandleAccept(const AcceptMessage& msg, PeerNodePtr peer);
         void HandleCollectedState(const sc::CollectedStateMessage& msg);
         void HandleComputedNormal(const ComputedNormalMessage& msg, PeerNodePtr peer);
-=======
-        /// Handles the incoming messages according to the message label
-        virtual void HandleAny(MessagePtr msg,PeerNodePtr peer);
-        void HandlePeerList(MessagePtr msg, PeerNodePtr peer);
-        void HandleStateChange(MessagePtr msg, PeerNodePtr peer);
-        void HandleRequest(MessagePtr msg, PeerNodePtr peer);
-        void HandleDraft(MessagePtr msg, PeerNodePtr peer);
-        void HandleDrafting(MessagePtr msg, PeerNodePtr peer);
-        void HandleAccept(MessagePtr msg, PeerNodePtr peer);
-        void HandleCollectedState(MessagePtr msg, PeerNodePtr peer);
-        void HandleComputedNormal(MessagePtr msg, PeerNodePtr peer);
->>>>>>> fa16e05b
 
         /// Adds a new peer by a pointer
         PeerNodePtr AddPeer(PeerNodePtr peer);
