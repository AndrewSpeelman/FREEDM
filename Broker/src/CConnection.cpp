////////////////////////////////////////////////////////////////////
/// @file      CConnection.cpp
///
/// @author    Derek Ditch <derek.ditch@mst.edu>
///            Christopher M. Kohlhoff <chris@kohlhoff.com> (Boost Example)
///            Stephen Jackson <scj7t4@mst.edu>
///
/// @compiler  C++
///
/// @project   FREEDM DGI
///
/// @description 
///
/// @license
/// These source code files were created at as part of the
/// FREEDM DGI Subthrust, and are
/// intended for use in teaching or research.  They may be 
/// freely copied, modified and redistributed as long
/// as modified versions are clearly marked as such and
/// this notice is not removed.
/// 
/// Neither the authors nor the FREEDM Project nor the
/// National Science Foundation
/// make any warranty, express or implied, nor assumes
/// any legal responsibility for the accuracy,
/// completeness or usefulness of these codes or any
/// information distributed with these codes.
///
/// Suggested modifications or questions about these codes 
/// can be directed to Dr. Bruce McMillin, Department of 
/// Computer Science, Missouri University of Science and
/// Technology, Rolla, MO  65409 (ff@mst.edu).
////////////////////////////////////////////////////////////////////

#include "CDispatcher.hpp"
#include "CConnection.hpp"
#include "CConnectionManager.hpp"
#include "CMessage.hpp"
#include "RequestParser.hpp"
#include "CSRConnection.hpp"
#include "CSUConnection.hpp"
#include "logger.hpp"
#include "config.hpp"

#include <vector>

#include <boost/bind.hpp>
#include <boost/property_tree/ptree.hpp>
using boost::property_tree::ptree;

namespace freedm {
    namespace broker {
///////////////////////////////////////////////////////////////////////////////
/// @fn CConnection::CConnection
/// @description Constructor for the CConnection object. Since the change to
///   udp, this object can act either as a listener or sender (but not both)
///   to have the object behave as a listener, Start() should be called on it.
/// @pre An initialized socket is ready to be converted to a connection.
/// @post A new CConnection object is initialized.
/// @param p_ioService The socket to use for the connection.
/// @param p_manager The related connection manager that tracks this object.
/// @param p_dispatch The dispatcher responsible for applying read/write 
///   handlers to messages.
/// @param uuid The uuid this node connects to, or what listener.
///////////////////////////////////////////////////////////////////////////////
CConnection::CConnection(boost::asio::io_service& p_ioService,
  CConnectionManager& p_manager, CDispatcher& p_dispatch, std::string uuid)
  : CReliableConnection(p_ioService,p_manager,p_dispatch,uuid)
{
    Logger::Debug << __PRETTY_FUNCTION__ << std::endl;
    m_protocols.insert(ProtocolMap::value_type(CSUConnection::Identifier(),
        ProtocolPtr(new CSUConnection(this))));
    m_protocols.insert(ProtocolMap::value_type(CSRConnection::Identifier(),
        ProtocolPtr(new CSRConnection(this))));
    m_defaultprotocol = CSUConnection::Identifier();
}

///////////////////////////////////////////////////////////////////////////////
/// @fn CConnection::Start
/// @description Starts the recieve routine which causes this socket to behave
///   as a listener.
/// @pre The object is initialized.
/// @post The connection is asynchronously waiting for messages.
///////////////////////////////////////////////////////////////////////////////
void CConnection::Start()
{
    Logger::Debug << __PRETTY_FUNCTION__ << std::endl;
}

///////////////////////////////////////////////////////////////////////////////
/// @fn CConnection::Stop
/// @description Stops the socket and cancels the timeout timer. Does not
///   need to be called on a listening connection (ie one that has had
///   Start() called on it.
/// @pre Any initialized CConnection object.
/// @post The underlying socket is closed and the message timeout timer is
///        cancelled.
///////////////////////////////////////////////////////////////////////////////
void CConnection::Stop()
{
    ProtocolMap::iterator sit;
    for(sit = m_protocols.begin(); sit != m_protocols.end(); sit++)
    {
        (*sit).second->Stop();
    }   
    Logger::Debug << __PRETTY_FUNCTION__ << std::endl;
    m_protocols.clear();
    GetSocket().close();
}
 
///////////////////////////////////////////////////////////////////////////////
/// @fn CConnection::Send
/// @description Given a message and wether or not it should be sequenced,
///   write that message to the channel.
/// @pre The CConnection object is initialized.
/// @post If the window is in not full, the message will have been written to
///   to the channel. Before being sent the message has been signed with the
///   UUID, source hostname and sequence number (if it is being sequenced).
///   If the message is being sequenced  and the window is not already full,
///   the timeout timer is cancelled and reset.
/// @param p_mesg A CMessage to write to the channel.
///////////////////////////////////////////////////////////////////////////////
void CConnection::Send(CMessage p_mesg)
{
    Logger::Debug << __PRETTY_FUNCTION__ << std::endl;

<<<<<<< HEAD
    ProtocolMap::iterator sit = m_protocols.find(p_mesg.GetProtocol());    
    
    if(sit == m_protocols.end())
=======
    it_ = m_buffer.begin();
    boost::tie( result_, it_ ) = Synthesize( msg, it_, m_buffer.end() - it_ );

    #ifdef CUSTOMNETWORK
    if((rand()%100) >= GetReliability()) 
    {
        //Logger::Info<<"Outgoing Packet Dropped ("<<GetReliability()
        //              <<") -> "<<GetUUID()<<std::endl;
        return;
    }
    #endif

    GetSocket().async_send(boost::asio::buffer(m_buffer,
            (it_ - m_buffer.begin()) * sizeof(char) ), 
        boost::bind(&CConnection::HandleWrite, this,
        boost::asio::placeholders::error));
}

///////////////////////////////////////////////////////////////////////////////
/// @fn CConnection::Resend
/// @description The callback for the timeout timer. If the timeout timer
///   expires and the message queue is not empty, this function marks that
///   there was a timeout and calls the HandleResend method to refire the
///   window. Otherwise, this function simply exits.
/// @param err The error code for the expiring timer.
/// @pre The timeout timer has just expired or been cancelled.
/// @post If the timer was not cancelled and there are messages in the queue
///   the queue is resent.
///////////////////////////////////////////////////////////////////////////////
void CConnection::Resend(const boost::system::error_code& err)
{
    Logger::Debug << __PRETTY_FUNCTION__ << std::endl;
    if(!err)
>>>>>>> 2f8e541d
    {
        sit = m_protocols.find(m_defaultprotocol);
    }
    (*sit).second->Send(p_mesg);
}

///////////////////////////////////////////////////////////////////////////////
/// @fn CConnection::RecieveACK
/// @description Handler for recieving acknowledgments from a sender.
/// @pre Initialized connection.
/// @post The message with sequence number has been acknowledged and all
///   messages sent before that message have been considered acknowledged as
///   well.
/// @param msg The message to consider as acknnowledged
///////////////////////////////////////////////////////////////////////////////
void CConnection::RecieveACK(const CMessage &msg)
{
    Logger::Debug << __PRETTY_FUNCTION__ << std::endl;
    std::string protocol = msg.GetProtocol();
    ProtocolMap::iterator sit = m_protocols.find(protocol);
    if(sit != m_protocols.end())
    {
        (*sit).second->RecieveACK(msg);
    }
}

<<<<<<< HEAD
=======
///////////////////////////////////////////////////////////////////////////////
/// @fn CConnection::SendSYN
/// @description Synchronosizes the reciever to expect the next message to have
///   the sequence number 1
/// @pre Initialized connection.
/// @post Upon reciept, the reciever will expect 1 for the sequence number
///////////////////////////////////////////////////////////////////////////////
void CConnection::SendSYN()
{
    Logger::Debug << __PRETTY_FUNCTION__ << std::endl;
    freedm::broker::CMessage m_;
    m_.SetStatus(freedm::broker::CMessage::Created);
    Send(m_);
}
>>>>>>> 2f8e541d

///////////////////////////////////////////////////////////////////////////////
/// @fn CConnection::Recieve
/// @description Handler for determineing if a recieved message should be ACKd
/// @pre Initialized connection.
/// @post The message with sequence number has been acknowledged and all
///   messages sent before that message have been considered acknowledged as
///   well.
/// @param msg The message to consider as acknnowledged
///////////////////////////////////////////////////////////////////////////////
bool CConnection::Recieve(const CMessage &msg)
{
    Logger::Debug << __PRETTY_FUNCTION__ << std::endl;
    ProtocolMap::iterator sit = m_protocols.find(msg.GetProtocol());
    if(sit != m_protocols.end())
    {
        bool x = (*sit).second->Recieve(msg);
        if(x)
        {
            (*sit).second->SendACK(msg);
            return true;
        }
    }
    return false;
}

    } // namespace broker
} // namespace freedm<|MERGE_RESOLUTION|>--- conflicted
+++ resolved
@@ -124,45 +124,9 @@
 {
     Logger::Debug << __PRETTY_FUNCTION__ << std::endl;
 
-<<<<<<< HEAD
     ProtocolMap::iterator sit = m_protocols.find(p_mesg.GetProtocol());    
     
     if(sit == m_protocols.end())
-=======
-    it_ = m_buffer.begin();
-    boost::tie( result_, it_ ) = Synthesize( msg, it_, m_buffer.end() - it_ );
-
-    #ifdef CUSTOMNETWORK
-    if((rand()%100) >= GetReliability()) 
-    {
-        //Logger::Info<<"Outgoing Packet Dropped ("<<GetReliability()
-        //              <<") -> "<<GetUUID()<<std::endl;
-        return;
-    }
-    #endif
-
-    GetSocket().async_send(boost::asio::buffer(m_buffer,
-            (it_ - m_buffer.begin()) * sizeof(char) ), 
-        boost::bind(&CConnection::HandleWrite, this,
-        boost::asio::placeholders::error));
-}
-
-///////////////////////////////////////////////////////////////////////////////
-/// @fn CConnection::Resend
-/// @description The callback for the timeout timer. If the timeout timer
-///   expires and the message queue is not empty, this function marks that
-///   there was a timeout and calls the HandleResend method to refire the
-///   window. Otherwise, this function simply exits.
-/// @param err The error code for the expiring timer.
-/// @pre The timeout timer has just expired or been cancelled.
-/// @post If the timer was not cancelled and there are messages in the queue
-///   the queue is resent.
-///////////////////////////////////////////////////////////////////////////////
-void CConnection::Resend(const boost::system::error_code& err)
-{
-    Logger::Debug << __PRETTY_FUNCTION__ << std::endl;
-    if(!err)
->>>>>>> 2f8e541d
     {
         sit = m_protocols.find(m_defaultprotocol);
     }
@@ -188,24 +152,6 @@
         (*sit).second->RecieveACK(msg);
     }
 }
-
-<<<<<<< HEAD
-=======
-///////////////////////////////////////////////////////////////////////////////
-/// @fn CConnection::SendSYN
-/// @description Synchronosizes the reciever to expect the next message to have
-///   the sequence number 1
-/// @pre Initialized connection.
-/// @post Upon reciept, the reciever will expect 1 for the sequence number
-///////////////////////////////////////////////////////////////////////////////
-void CConnection::SendSYN()
-{
-    Logger::Debug << __PRETTY_FUNCTION__ << std::endl;
-    freedm::broker::CMessage m_;
-    m_.SetStatus(freedm::broker::CMessage::Created);
-    Send(m_);
-}
->>>>>>> 2f8e541d
 
 ///////////////////////////////////////////////////////////////////////////////
 /// @fn CConnection::Recieve
