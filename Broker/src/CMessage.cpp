///////////////////////////////////////////////////////////////////////////////
/// @file      CMessage.cpp
///
/// @author    Derek Ditch <derek.ditch@mst.edu>
///
/// @compiler  C++
///
/// @project   FREEDM DGI
///
/// @description Implement CMessage class
///
/// @license
/// These source code files were created at as part of the
/// FREEDM DGI Subthrust, and are
/// intended for use in teaching or research.  They may be 
/// freely copied, modified and redistributed as long
/// as modified versions are clearly marked as such and
/// this notice is not removed.
/// 
/// Neither the authors nor the FREEDM Project nor the
/// National Science Foundation
/// make any warranty, express or implied, nor assumes
/// any legal responsibility for the accuracy,
/// completeness or usefulness of these codes or any
/// information distributed with these codes.
///
/// Suggested modifications or questions about these codes 
/// can be directed to Dr. Bruce McMillin, Department of 
/// Computer Science, Missouri University of Science and
/// Technology, Rolla, MO  65409 (ff@mst.edu).
///////////////////////////////////////////////////////////////////////////////

#include "CMessage.hpp"
#include "logger.hpp"
CREATE_EXTERN_STD_LOGS()

#include <boost/foreach.hpp>
#include <boost/functional/hash.hpp>
#define foreach BOOST_FOREACH

#include <boost/property_tree/ptree.hpp>
#include <boost/property_tree/xml_parser.hpp>

using boost::property_tree::ptree;

namespace freedm {
namespace broker {

namespace status_strings {
    // These are HTTP RFC status codes. Only a subset is currently used.
    const std::string ok =
        "200 OK\r\n";
    const std::string created =
        "201 Created\r\n";
    const std::string accepted =
        "202 Accepted\r\n";
    const std::string no_content =
        "204 No Content\r\n";
    const std::string multiple_choices =
        "300 Multiple Choices\r\n";
    const std::string moved_permanently =
        "301 Moved Permanently\r\n";
    const std::string moved_temporarily =
        "302 Moved Temporarily\r\n";
    const std::string not_modified =
        "304 Not Modified\r\n";
    const std::string bad_request =
        "400 Bad Request\r\n";
    const std::string unauthorized =
        "401 Unauthorized\r\n";
    const std::string forbidden =
        "403 Forbidden\r\n";
    const std::string not_found =
        "404 Not Found\r\n";
    const std::string internal_server_error =
        "500 Internal Server Error\r\n";
    const std::string not_implemented =
        "501 Not Implemented\r\n";
    const std::string bad_gateway =
        "502 Bad Gateway\r\n";
    const std::string service_unavailable =
        "503 Service Unavailable\r\n";

    std::string toString( CMessage::StatusType p_status)
    {
        switch ( p_status)
        {
            case CMessage::OK:
                return ok;
            case CMessage::Created:
                return created;
            case CMessage::Accepted:
                return accepted;
            case CMessage::NoContent:
                return no_content;
            case CMessage::MultipleChoices:
                return multiple_choices;
            case CMessage::MovedPermanently:
                return moved_permanently;
            case CMessage::MovedTemporarily:
                return moved_temporarily;
            case CMessage::NotModified:
                return not_modified;
            case CMessage::BadRequest:
                return bad_request;
            case CMessage::Unauthorized:
                return unauthorized;
            case CMessage::Forbidden:
                return forbidden;
            case CMessage::NotFound:
                return not_found;
            case CMessage::InternalServerError:
                return internal_server_error;
            case CMessage::NotImplemented:
                return not_implemented;
            case CMessage::BadGateway:
                return bad_gateway;
            case CMessage::ServiceUnavailable:
                return service_unavailable;
            default:
                return internal_server_error;
        }
    }
} // namespace status_strings


/// Initialize a new CMessage with a status type.
CMessage::CMessage( CMessage::StatusType p_stat)
    : m_status ( p_stat ), m_never_expires(false)
{
    Logger::Debug << __PRETTY_FUNCTION__ << std::endl;
}

/// Copy Constructor
CMessage::CMessage( const CMessage &p_m ) :
<<<<<<< HEAD
    m_srcUUID( p_m.m_srcUUID ),
    m_status( p_m.m_status ),
    m_submessages( p_m.m_submessages ),
    m_remotehost( p_m.m_remotehost ),
    m_sequenceno( p_m.m_sequenceno ),
    m_properties( p_m.m_properties ),
    m_protocol( p_m.m_protocol ),
    m_sendtime( p_m.m_sendtime ),
    m_expiretime( p_m.m_expiretime ),
    m_never_expires( p_m.m_never_expires ) 
{
    Logger::Debug << __PRETTY_FUNCTION__ << std::endl;
};
=======
    m_submessages( p_m.m_submessages ),
    m_remotehost( p_m.m_remotehost ),
    m_sequenceno( p_m.m_sequenceno ),
    m_srcUUID( p_m.m_srcUUID ),
    m_status( p_m.m_status ),
    m_properties( p_m.m_properties ),
    m_protocol( p_m.m_protocol ),
    m_never_expires( p_m.m_never_expires ),
    m_sendtime( p_m.m_sendtime ),
    m_expiretime( p_m.m_expiretime )
{
    Logger::Debug << __PRETTY_FUNCTION__ << std::endl;
}
>>>>>>> 6d2360d4

/// Cmessage Equals operator
CMessage& CMessage::operator = ( const CMessage &p_m )
{
    this->m_srcUUID = p_m.m_srcUUID;
    this->m_status = p_m.m_status;
    this->m_submessages = p_m.m_submessages;
    this->m_remotehost = p_m.m_remotehost;
    this->m_sequenceno = p_m.m_sequenceno;
    this->m_properties = p_m.m_properties;
    this->m_protocol = p_m.m_protocol;
    this->m_sendtime = p_m.m_sendtime;
    this->m_expiretime = p_m.m_expiretime;
    this->m_never_expires = p_m.m_never_expires;
    return *this;
}

//Accessors and Junk

/// Accessor for uuid
std::string CMessage::GetSourceUUID() const
{
     return m_srcUUID;
}

/// Accessor for hostname
remotehost CMessage::GetSourceHostname() const
{
    return m_remotehost;
}

/// Accessor for sequenceno
unsigned int CMessage::GetSequenceNumber() const
{
    return m_sequenceno;
}

/// Accessor for status
CMessage::StatusType CMessage::GetStatus() const
{
    return m_status;
}

/// Accessor for submessages
ptree& CMessage::GetSubMessages()
{
    return m_submessages;
}

/// Setter for uuid
void CMessage::SetSourceUUID(std::string uuid)
{
    m_srcUUID = uuid;
}

/// Setter for hostname
void CMessage::SetSourceHostname(remotehost hostname)
{
    m_remotehost = hostname;
}

/// Setter for sequenceno
void CMessage::SetSequenceNumber(unsigned int sequenceno)
{
    m_sequenceno = sequenceno;
}

/// Setter for status
void CMessage::SetStatus(StatusType status)
{
    m_status = status;
}

/// Setter for the timestamp
void CMessage::SetSendTimestampNow()
{
    m_sendtime = boost::posix_time::microsec_clock::universal_time();
}

/// Setter b for the timestamp
void CMessage::SetSendTimestamp(boost::posix_time::ptime p)
{
    m_sendtime = p;
}

/// Getter for the send time
boost::posix_time::ptime CMessage::GetSendTimestamp() const
{
    return m_sendtime;
}

/// Setter for the expiration time
void CMessage::SetExpireTime(boost::posix_time::ptime p)
{
    m_expiretime = p;
}


/// Checks to see if an expire time is set
bool CMessage::HasExpireTime()
{
    boost::posix_time::ptime p;
    if(m_expiretime != p)
        return true;
    return false;
}

/// Is an expire time set?
bool CMessage::IsExpireTimeSet()
{
    if(HasExpireTime() or m_never_expires == true)
        return true;
    return false;
}

/// Sets that the message should not have an expire time
void CMessage::SetNeverExpires(bool set)
{
    m_never_expires = set;
}

/// Setter b for the expiration time
void CMessage::SetExpireTimeFromNow(boost::posix_time::time_duration t)
{
    m_expiretime = boost::posix_time::microsec_clock::universal_time();
    m_expiretime += t;
}

/// Getter for the expire time
boost::posix_time::ptime CMessage::GetExpireTime() const
{
    return m_expiretime;
}

///Test to see if a message is expired.
bool CMessage::IsExpired() const
{
    return (m_expiretime < boost::posix_time::microsec_clock::universal_time());
}

/// Set the protocol properties
void CMessage::SetProtocolProperties(ptree x)
{
    m_properties = x;
}

/// Get the protocol properties
ptree CMessage::GetProtocolProperties() const
{
    return m_properties;
}

/// Getter for the protocol
std::string CMessage::GetProtocol() const
{
    return m_protocol;
}

// Protocol Setter
void CMessage::SetProtocol(std::string protocol)
{
    m_protocol = protocol;
}

/// Get the message hash!
size_t CMessage::GetHash() const
{
    std::stringstream ss;
    boost::hash<std::string> string_hash;
    write_xml(ss,m_submessages);
    ss<<GetSendTimestamp();
    return string_hash(ss.str());
}

///////////////////////////////////////////////////////////////////////////////
/// @fn CMessage::Load
/// @description From some stream source parse and load a CMessage.
/// @pre Some stream resource contains a potential message.
/// @post The message is parsed or an exception is thrown if the message is
///   corrupt.
/// @param p_is A stream to read the message from.
///////////////////////////////////////////////////////////////////////////////
bool CMessage::Load( std::istream &p_is )
    throw ( boost::property_tree::file_parser_error )
{
    Logger::Debug << __PRETTY_FUNCTION__ << std::endl;
    using boost::property_tree::ptree;
    ptree pt;
    bool result;

    // We allow exceptions from read_xml to propagate out in the
    // event that the message is incomplete.
    
    // Load XML into the property tree using the input stream
    // An exception is thrown if reading fails.  This is propagated
    // up to distinguish between successful parse and valid
    // message from below
    read_xml( p_is, pt );

    // If the message is complete but doesn't have a source or
    // submessage identifier, then the message is malformed,
    // return false;
    try 
    {
        Logger::Debug << "Loading pt." << std::endl;
        *this = CMessage( pt );
        Logger::Debug << "UUID: " << m_srcUUID << std::endl
                << "Status: "
                << status_strings::toString( m_status )
        << std::endl;

        // Everything parsed successfully
        result = true;
    }
    catch( boost::property_tree::ptree_error &e )
    {
        result = false;
    }

    return result;

}

///////////////////////////////////////////////////////////////////////////////
/// @fn CMessage::Save
/// @description Coverts the message and writes it to an out stream.
/// @pre The message exists
/// @post The message has been written to the input "output stream"
/// @param p_os The output stream to write the message to.
///////////////////////////////////////////////////////////////////////////////
void CMessage::Save( std::ostream &p_os )
{
    Logger::Debug << __PRETTY_FUNCTION__ << std::endl;
    using boost::property_tree::ptree;
    ptree pt;

    pt = static_cast< ptree >( *this );

    // Write the property tree to xml on the stream
    write_xml( p_os, pt );
}

///////////////////////////////////////////////////////////////////////////////
/// @fn CMessage::operator ptree ()
/// @description Provides a cast of the CMessage to a ptree
/// @pre None
/// @post Casts the message as a ptree
///////////////////////////////////////////////////////////////////////////////
CMessage::operator ptree ()
{
    Logger::Debug << __PRETTY_FUNCTION__ << std::endl;
    // This is basically the same as Save() except it doesn't
    // perform the XML conversion
    using boost::property_tree::ptree;
    ptree pt;

    pt.put("message.source", m_srcUUID );
    pt.put("message.hostname", m_remotehost.hostname );
    pt.put("message.port",m_remotehost.port );
    pt.put("message.sequenceno", m_sequenceno );
    pt.put("message.status", m_status  );
    pt.put("message.sendtime",m_sendtime );
    pt.put("message.expiretime",m_expiretime );
    pt.put("message.protocol",m_protocol );    
    pt.add_child("message.properties", m_properties );
    pt.add_child("message.submessages", m_submessages );

    return pt;
}

///////////////////////////////////////////////////////////////////////////////
/// @fn CMessage::CMessage
/// @description From a ptree, creates a CMessage
/// @pre None
/// @post The CMessage has been initalized from a ptree.
///////////////////////////////////////////////////////////////////////////////
CMessage::CMessage( const ptree &pt )
{
    Logger::Debug << __PRETTY_FUNCTION__ << std::endl;
    try
    {
        std::string time_tmp;
        // Get the source host's ID and store it in the m_src variable.
        // An exception is thrown if "message.source" does not exist.
        m_srcUUID = pt.get< std::string >("message.source");
        m_remotehost.hostname = pt.get< std::string >("message.hostname");
        m_remotehost.port = pt.get< std::string >("message.port");
        m_sequenceno = pt.get< unsigned int >("message.sequenceno");
        m_protocol = pt.get< std::string >("message.protocol");
        m_sendtime = pt.get< boost::posix_time::ptime >("message.sendtime");
        try
        {
           m_expiretime = pt.get< boost::posix_time::ptime >("message.expiretime");
        }
        catch( boost::property_tree::ptree_error &e )
        {
            m_expiretime = ptime();
        }
        if(HasExpireTime())
        {
            m_never_expires = true;
        }
        m_status = static_cast< StatusType >
            (pt.get< unsigned int >("message.status"));

        // Iterate over the "message.modules" section and store all found
        // in the m_modules set. These indicate sub-ptrees that algorithm
        // modules have added.
        m_submessages = pt.get_child("message.submessages");
        m_properties = pt.get_child("message.properties");

    }
    catch( boost::property_tree::ptree_error &e )
    {
         Logger::Error << "Invalid CMessage ptree format:"
                 << e.what() << std::endl;
         throw;
    }
}

} // namespace broker
} // namespace freedm

<|MERGE_RESOLUTION|>--- conflicted
+++ resolved
@@ -133,21 +133,6 @@
 
 /// Copy Constructor
 CMessage::CMessage( const CMessage &p_m ) :
-<<<<<<< HEAD
-    m_srcUUID( p_m.m_srcUUID ),
-    m_status( p_m.m_status ),
-    m_submessages( p_m.m_submessages ),
-    m_remotehost( p_m.m_remotehost ),
-    m_sequenceno( p_m.m_sequenceno ),
-    m_properties( p_m.m_properties ),
-    m_protocol( p_m.m_protocol ),
-    m_sendtime( p_m.m_sendtime ),
-    m_expiretime( p_m.m_expiretime ),
-    m_never_expires( p_m.m_never_expires ) 
-{
-    Logger::Debug << __PRETTY_FUNCTION__ << std::endl;
-};
-=======
     m_submessages( p_m.m_submessages ),
     m_remotehost( p_m.m_remotehost ),
     m_sequenceno( p_m.m_sequenceno ),
@@ -161,7 +146,6 @@
 {
     Logger::Debug << __PRETTY_FUNCTION__ << std::endl;
 }
->>>>>>> 6d2360d4
 
 /// Cmessage Equals operator
 CMessage& CMessage::operator = ( const CMessage &p_m )
