///////////////////////////////////////////////////////////////////////////////
/// @file      CMessage.cpp
///
/// @author    Derek Ditch <derek.ditch@mst.edu>
///
/// @compiler  C++
///
/// @project   FREEDM DGI
///
/// @description Implement CMessage class
///
/// @license
/// These source code files were created at as part of the
/// FREEDM DGI Subthrust, and are
/// intended for use in teaching or research.  They may be 
/// freely copied, modified and redistributed as long
/// as modified versions are clearly marked as such and
/// this notice is not removed.
/// 
/// Neither the authors nor the FREEDM Project nor the
/// National Science Foundation
/// make any warranty, express or implied, nor assumes
/// any legal responsibility for the accuracy,
/// completeness or usefulness of these codes or any
/// information distributed with these codes.
///
/// Suggested modifications or questions about these codes 
/// can be directed to Dr. Bruce McMillin, Department of 
/// Computer Science, Missouri University of Science and
/// Technology, Rolla, MO  65409 (ff@mst.edu).
///////////////////////////////////////////////////////////////////////////////

#include "CMessage.hpp"
#include "logger.hpp"
CREATE_EXTERN_STD_LOGS()

#include <boost/foreach.hpp>
#include <boost/functional/hash.hpp>
#define foreach BOOST_FOREACH

#include <boost/property_tree/ptree.hpp>
#include <boost/property_tree/xml_parser.hpp>

using boost::property_tree::ptree;

namespace freedm {
namespace broker {

namespace status_strings {
    // These are HTTP RFC status codes. Only a subset is currently used.
    const std::string ok =
        "200 OK\r\n";
    const std::string created =
        "201 Created\r\n";
    const std::string accepted =
        "202 Accepted\r\n";
    const std::string no_content =
        "204 No Content\r\n";
    const std::string multiple_choices =
        "300 Multiple Choices\r\n";
    const std::string moved_permanently =
        "301 Moved Permanently\r\n";
    const std::string moved_temporarily =
        "302 Moved Temporarily\r\n";
    const std::string not_modified =
        "304 Not Modified\r\n";
    const std::string bad_request =
        "400 Bad Request\r\n";
    const std::string unauthorized =
        "401 Unauthorized\r\n";
    const std::string forbidden =
        "403 Forbidden\r\n";
    const std::string not_found =
        "404 Not Found\r\n";
    const std::string internal_server_error =
        "500 Internal Server Error\r\n";
    const std::string not_implemented =
        "501 Not Implemented\r\n";
    const std::string bad_gateway =
        "502 Bad Gateway\r\n";
    const std::string service_unavailable =
        "503 Service Unavailable\r\n";

    std::string toString( CMessage::StatusType p_status)
    {
        switch ( p_status)
        {
            case CMessage::OK:
                return ok;
            case CMessage::Created:
                return created;
            case CMessage::Accepted:
                return accepted;
            case CMessage::NoContent:
                return no_content;
            case CMessage::MultipleChoices:
                return multiple_choices;
            case CMessage::MovedPermanently:
                return moved_permanently;
            case CMessage::MovedTemporarily:
                return moved_temporarily;
            case CMessage::NotModified:
                return not_modified;
            case CMessage::BadRequest:
                return bad_request;
            case CMessage::Unauthorized:
                return unauthorized;
            case CMessage::Forbidden:
                return forbidden;
            case CMessage::NotFound:
                return not_found;
            case CMessage::InternalServerError:
                return internal_server_error;
            case CMessage::NotImplemented:
                return not_implemented;
            case CMessage::BadGateway:
                return bad_gateway;
            case CMessage::ServiceUnavailable:
                return service_unavailable;
            default:
                return internal_server_error;
        }
    }
} // namespace status_strings


/// Initialize a new CMessage with a status type.
CMessage::CMessage( CMessage::StatusType p_stat)
    : m_status ( p_stat )
{
    Logger::Debug << __PRETTY_FUNCTION__ << std::endl;
}

/// Copy Constructor
CMessage::CMessage( const CMessage &p_m ) :
    m_srcUUID( p_m.m_srcUUID ),
    m_status( p_m.m_status ),
    m_submessages( p_m.m_submessages ),
    m_hostname( p_m.m_hostname ),
    m_sequenceno( p_m.m_sequenceno ),
    m_properties( p_m.m_properties ),
    m_protocol( p_m.m_protocol ),
    m_sendtime( p_m.m_sendtime ),
    m_expiretime( p_m.m_expiretime )
{
    Logger::Debug << __PRETTY_FUNCTION__ << std::endl;
};

/// Cmessage Equals operator
CMessage& CMessage::operator = ( const CMessage &p_m )
{
    this->m_srcUUID = p_m.m_srcUUID;
    this->m_status = p_m.m_status;
    this->m_submessages = p_m.m_submessages;
    this->m_hostname = p_m.m_hostname;
    this->m_sequenceno = p_m.m_sequenceno;
    this->m_properties = p_m.m_properties;
    this->m_protocol = p_m.m_protocol;
    this->m_sendtime = p_m.m_sendtime;
    this->m_expiretime = p_m.m_expiretime;
    return *this;
}

//Accessors and Junk

/// Accessor for uuid
std::string CMessage::GetSourceUUID() const
{
     return m_srcUUID;
}

/// Accessor for hostname
std::string CMessage::GetSourceHostname() const
{
    return m_hostname;
}

/// Accessor for sequenceno
unsigned int CMessage::GetSequenceNumber() const
{
    return m_sequenceno;
}

/// Accessor for status
CMessage::StatusType CMessage::GetStatus() const
{
    return m_status;
}

/// Accessor for submessages
ptree& CMessage::GetSubMessages()
{
    return m_submessages;
}

/// Setter for uuid
void CMessage::SetSourceUUID(std::string uuid)
{
    m_srcUUID = uuid;
}

/// Setter for hostname
void CMessage::SetSourceHostname(std::string hostname)
{
    m_hostname = hostname;
}

/// Setter for sequenceno
void CMessage::SetSequenceNumber(unsigned int sequenceno)
{
    m_sequenceno = sequenceno;
}

/// Setter for status
void CMessage::SetStatus(StatusType status)
{
    m_status = status;
}

/// Setter for the timestamp
void CMessage::SetSendTimestampNow()
{
    m_sendtime = boost::posix_time::microsec_clock::universal_time();
}

/// Setter b for the timestamp
void CMessage::SetSendTimestamp(boost::posix_time::ptime p)
{
    m_sendtime = p;
}

/// Getter for the send time
boost::posix_time::ptime CMessage::GetSendTimestamp() const
{
    return m_sendtime;
}

/// Setter for the expiration time
void CMessage::SetExpireTime(boost::posix_time::ptime p)
{
    m_expiretime = p;
}


/// Setter b for the expiration time
void CMessage::SetExpireTimeFromNow(boost::posix_time::time_duration t)
{
    m_expiretime = boost::posix_time::microsec_clock::universal_time();
    m_expiretime += t;
}

/// Getter for the expire time
boost::posix_time::ptime CMessage::GetExpireTime() const
{
    return m_expiretime;
}

///Test to see if a message is expired.
bool CMessage::IsExpired() const
{
    return (m_expiretime < boost::posix_time::microsec_clock::universal_time());
}

/// Set the protocol properties
void CMessage::SetProtocolProperties(ptree x)
{
    m_properties = x;
}

/// Get the protocol properties
ptree CMessage::GetProtocolProperties() const
{
    return m_properties;
}

/// Getter for the protocol
std::string CMessage::GetProtocol() const
{
    return m_protocol;
}

// Protocol Setter
void CMessage::SetProtocol(std::string protocol)
{
    m_protocol = protocol;
}

/// Get the message hash!
size_t CMessage::GetHash() const
{
    std::stringstream ss;
    boost::hash<std::string> string_hash;
    write_xml(ss,m_submessages);
    ss<<GetSendTimestamp();
    return string_hash(ss.str());
}

///////////////////////////////////////////////////////////////////////////////
/// @fn CMessage::Load
/// @description From some stream source parse and load a CMessage.
/// @pre Some stream resource contains a potential message.
/// @post The message is parsed or an exception is thrown if the message is
///   corrupt.
/// @param p_is A stream to read the message from.
///////////////////////////////////////////////////////////////////////////////
bool CMessage::Load( std::istream &p_is )
    throw ( boost::property_tree::file_parser_error )
{
    Logger::Debug << __PRETTY_FUNCTION__ << std::endl;
    using boost::property_tree::ptree;
    ptree pt;
    bool result;

    // We allow exceptions from read_xml to propagate out in the
    // event that the message is incomplete.
    
    // Load XML into the property tree using the input stream
    // An exception is thrown if reading fails.  This is propagated
    // up to distinguish between successful parse and valid
    // message from below
    read_xml( p_is, pt );

    // If the message is complete but doesn't have a source or
    // submessage identifier, then the message is malformed,
    // return false;
    try 
    {
        Logger::Debug << "Loading pt." << std::endl;
        *this = CMessage( pt );
        Logger::Debug << "UUID: " << m_srcUUID << std::endl
                << "Status: "
                << status_strings::toString( m_status )
        << std::endl;

        // Everything parsed successfully
        result = true;
    }
    catch( boost::property_tree::ptree_error &e )
    {
        result = false;
    }

    return result;

}

///////////////////////////////////////////////////////////////////////////////
/// @fn CMessage::Save
/// @description Coverts the message and writes it to an out stream.
/// @pre The message exists
/// @post The message has been written to the input "output stream"
/// @param p_os The output stream to write the message to.
///////////////////////////////////////////////////////////////////////////////
void CMessage::Save( std::ostream &p_os )
{
    Logger::Debug << __PRETTY_FUNCTION__ << std::endl;
    using boost::property_tree::ptree;
    ptree pt;

    pt = static_cast< ptree >( *this );

    // Write the property tree to xml on the stream
    write_xml( p_os, pt );
}

///////////////////////////////////////////////////////////////////////////////
/// @fn CMessage::operator ptree ()
/// @description Provides a cast of the CMessage to a ptree
/// @pre None
/// @post Casts the message as a ptree
///////////////////////////////////////////////////////////////////////////////
CMessage::operator ptree ()
{
    Logger::Debug << __PRETTY_FUNCTION__ << std::endl;
    // This is basically the same as Save() except it doesn't
    // perform the XML conversion
    using boost::property_tree::ptree;
    ptree pt;

    std::string send_ts = boost::posix_time::to_iso_string(m_send_timestamp);
    std::string expires_ts = boost::posix_time::to_simple_string(m_expires_in);

    Logger::Debug << "Send ts " << send_ts << std::endl;
    Logger::Debug << "Expire ts " << expires_ts << std::endl;

    pt.put("message.source", m_srcUUID );
    pt.put("message.hostname", m_hostname );
    pt.put("message.sequenceno", m_sequenceno );
    pt.put("message.status", m_status  );
<<<<<<< HEAD
    pt.put("message.accept", m_accept );
    pt.put("message.send_time", send_ts);
    pt.put("message.expires", expires_ts);
=======
    pt.put("message.sendtime",m_sendtime );
    pt.put("message.expiretiem",m_expiretime );
    pt.put("message.protocol",m_protocol );    
    pt.add_child("message.properties", m_properties );
>>>>>>> e4c3c707
    pt.add_child("message.submessages", m_submessages );

    return pt;
}

///////////////////////////////////////////////////////////////////////////////
/// @fn CMessage::CMessage
/// @description From a ptree, creates a CMessage
/// @pre None
/// @post The CMessage has been initalized from a ptree.
///////////////////////////////////////////////////////////////////////////////
CMessage::CMessage( const ptree &pt )
{
    Logger::Debug << __PRETTY_FUNCTION__ << std::endl;
    try
    {
        std::string time_tmp;
        // Get the source host's ID and store it in the m_src variable.
        // An exception is thrown if "message.source" does not exist.
        m_srcUUID = pt.get< std::string >("message.source");
        m_hostname = pt.get< std::string >("message.hostname");
        m_sequenceno = pt.get< unsigned int >("message.sequenceno");
<<<<<<< HEAD
        m_accept = pt.get< bool >("message.accept");
        try
        {
            time_tmp = pt.get< std::string >("message.send_time");
            m_send_timestamp = boost::posix_time::from_iso_string(time_tmp);
        }
        catch(boost::bad_lexical_cast e)
        {
            // Do nothing.
        }
        try
        {
            time_tmp = pt.get< std::string >("message.expires");
            m_expires_in = boost::posix_time::duration_from_string(time_tmp);
        }
        catch(boost::bad_lexical_cast e)
        {
            // Do nothing.
        }
=======
        m_protocol = pt.get< std::string >("message.protocol");
        m_sendtime = pt.get< boost::posix_time::ptime >("message.sendtime");
        try
        {
           m_expiretime = pt.get< boost::posix_time::ptime >("mesage.expiretime");
        }
        catch( boost::property_tree::ptree_error &e )
        {
            m_expiretime = ptime();
        }

>>>>>>> e4c3c707
        m_status = static_cast< StatusType >
            (pt.get< unsigned int >("message.status"));

        // Iterate over the "message.modules" section and store all found
        // in the m_modules set. These indicate sub-ptrees that algorithm
        // modules have added.
        m_submessages = pt.get_child("message.submessages");
        m_properties = pt.get_child("message.properties");

    }
    catch( boost::property_tree::ptree_error &e )
    {
         Logger::Error << "Invalid CMessage ptree format:"
                 << e.what() << std::endl;
         throw;
    }
}

} // namespace broker
} // namespace freedm

<|MERGE_RESOLUTION|>--- conflicted
+++ resolved
@@ -377,26 +377,14 @@
     using boost::property_tree::ptree;
     ptree pt;
 
-    std::string send_ts = boost::posix_time::to_iso_string(m_send_timestamp);
-    std::string expires_ts = boost::posix_time::to_simple_string(m_expires_in);
-
-    Logger::Debug << "Send ts " << send_ts << std::endl;
-    Logger::Debug << "Expire ts " << expires_ts << std::endl;
-
     pt.put("message.source", m_srcUUID );
     pt.put("message.hostname", m_hostname );
     pt.put("message.sequenceno", m_sequenceno );
     pt.put("message.status", m_status  );
-<<<<<<< HEAD
-    pt.put("message.accept", m_accept );
-    pt.put("message.send_time", send_ts);
-    pt.put("message.expires", expires_ts);
-=======
     pt.put("message.sendtime",m_sendtime );
-    pt.put("message.expiretiem",m_expiretime );
+    pt.put("message.expiretime",m_expiretime );
     pt.put("message.protocol",m_protocol );    
     pt.add_child("message.properties", m_properties );
->>>>>>> e4c3c707
     pt.add_child("message.submessages", m_submessages );
 
     return pt;
@@ -419,27 +407,6 @@
         m_srcUUID = pt.get< std::string >("message.source");
         m_hostname = pt.get< std::string >("message.hostname");
         m_sequenceno = pt.get< unsigned int >("message.sequenceno");
-<<<<<<< HEAD
-        m_accept = pt.get< bool >("message.accept");
-        try
-        {
-            time_tmp = pt.get< std::string >("message.send_time");
-            m_send_timestamp = boost::posix_time::from_iso_string(time_tmp);
-        }
-        catch(boost::bad_lexical_cast e)
-        {
-            // Do nothing.
-        }
-        try
-        {
-            time_tmp = pt.get< std::string >("message.expires");
-            m_expires_in = boost::posix_time::duration_from_string(time_tmp);
-        }
-        catch(boost::bad_lexical_cast e)
-        {
-            // Do nothing.
-        }
-=======
         m_protocol = pt.get< std::string >("message.protocol");
         m_sendtime = pt.get< boost::posix_time::ptime >("message.sendtime");
         try
@@ -451,7 +418,6 @@
             m_expiretime = ptime();
         }
 
->>>>>>> e4c3c707
         m_status = static_cast< StatusType >
             (pt.get< unsigned int >("message.status"));
 
