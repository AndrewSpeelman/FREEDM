FREEDM DGI REPOSITORY

Disclaimer

These source code files were created at as part of the FREEDM DGI Subthrust,
and are intended for use in teaching or research.  They may be freely copied,
modified and redistributed as long as modified versions are clearly marked as
such and this notice is not removed.

Neither the authors nor the FREEDM Project nor the National Science Foundation
make any warranty, express or implied, nor assumes any legal responsibility
for the accuracy, completeness or usefulness of these codes or any information
distributed with these codes.

Suggested modifications or questions about this code can be directed to 
Dr. Bruce McMillin, Department of Computer Science, Missouri University of
Science and Technology, Rolla, MO 65409 <ff@mst.edu>

Building This Project

1. Begin by installing Boost. We recommend installing the version of Boost
provided by your system's package manager. Very old systems may require you
manually build a newer version of Boost, since we do make use of relatively new
<<<<<<< HEAD
Boost features. We currently test FREEDM on Boost 1.49. See the Boost website
=======
Boost features. We currently test FREEDM on Boost 1.50. See the Boost website
>>>>>>> 038a948e
for assistance if you think you will need to build this version yourself.

2. Navigate to the `Broker` directory within the source you cloned from GitHub
and invoke `cmake .` This will prepare the makefile.

3. Call `make` and wait for the FREEDM project to build.

4. Refer to the FREEDM Wiki at https://github.com/scj7t4/FREEDM/wiki for
information on configuration.<|MERGE_RESOLUTION|>--- conflicted
+++ resolved
@@ -19,14 +19,10 @@
 Building This Project
 
 1. Begin by installing Boost. We recommend installing the version of Boost
-provided by your system's package manager. Very old systems may require you
-manually build a newer version of Boost, since we do make use of relatively new
-<<<<<<< HEAD
-Boost features. We currently test FREEDM on Boost 1.49. See the Boost website
-=======
-Boost features. We currently test FREEDM on Boost 1.50. See the Boost website
->>>>>>> 038a948e
-for assistance if you think you will need to build this version yourself.
+provided by your system's package manager. Old systems may require you to
+manually build a newer version, since we may make use of relatively new Boost
+features. We currently test FREEDM on Boost 1.50. See the Boost website for
+assistance if you think you will need to build this version yourself.
 
 2. Navigate to the `Broker` directory within the source you cloned from GitHub
 and invoke `cmake .` This will prepare the makefile.
